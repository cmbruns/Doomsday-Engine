/**\file x_api.c
 *\section License
 * License: GPL
 * Online License Link: http://www.gnu.org/licenses/gpl.html
 *
 *\author Copyright © 2006-2011 Jaakko Keränen <jaakko.keranen@iki.fi>
 *\author Copyright © 2006-2011 Daniel Swanson <danij@dengine.net>
 *
 * This program is free software; you can redistribute it and/or modify
 * it under the terms of the GNU General Public License as published by
 * the Free Software Foundation; either version 2 of the License, or
 * (at your option) any later version.
 *
 * This program is distributed in the hope that it will be useful,
 * but WITHOUT ANY WARRANTY; without even the implied warranty of
 * MERCHANTABILITY or FITNESS FOR A PARTICULAR PURPOSE.  See the
 * GNU General Public License for more details.
 *
 * You should have received a copy of the GNU General Public License
 * along with this program; if not, write to the Free Software
 * Foundation, Inc., 51 Franklin St, Fifth Floor,
 * Boston, MA  02110-1301  USA
 */

/**
 * Doomsday API exchange - jHexen specific
 */

#include <assert.h>
#include <string.h>

#include "doomsday.h"
#include "dd_api.h"

#include "jhexen.h"

#include "d_netsv.h"
#include "d_net.h"
#include "fi_lib.h"
#include "g_common.h"
#include "g_update.h"
#include "hu_menu.h"
#include "p_mapsetup.h"
#include "r_common.h"
#include "p_map.h"

#define GID(v)          (toGameId(v))

// The interface to the Doomsday engine.
game_export_t gx;
game_import_t gi;

// Identifiers given to the games we register during startup.
static gameid_t gameIds[NUM_GAME_MODES];

static __inline gameid_t toGameId(int gamemode)
{
    assert(gamemode >= 0 && gamemode < NUM_GAME_MODES);
    return gameIds[(gamemode_t) gamemode];
}

/**
 * Register the game modes supported by this plugin.
 */
int G_RegisterGames(int hookType, int param, void* data)
{
#define DATAPATH        DD_BASEPATH_DATA PLUGIN_NAMETEXT "/"
#define DEFSPATH        DD_BASEPATH_DEFS PLUGIN_NAMETEXT "/"
#define MAINCONFIG      PLUGIN_NAMETEXT ".cfg"
#define STARTUPPK3      PLUGIN_NAMETEXT ".pk3"

    /* Hexen (Death Kings) */
    gameIds[hexen_deathkings] = DD_AddGame("hexen-dk", DATAPATH, DEFSPATH, MAINCONFIG, "Hexen: Deathkings of the Dark Citadel", "Raven Software", "deathkings", "dk");
    DD_AddGameResource(GID(hexen_deathkings), RC_PACKAGE, RF_STARTUP, "hexen.wad", "MAP08;MAP22;TINTTAB;FOGMAP;TRANTBLA;DARTA1;ARTIPORK;SKYFOG;TALLYTOP;GROVER");
    DD_AddGameResource(GID(hexen_deathkings), RC_PACKAGE, RF_STARTUP, "hexdd.wad", "MAP59;MAP60");
    DD_AddGameResource(GID(hexen_deathkings), RC_PACKAGE, RF_STARTUP, STARTUPPK3, 0);
    DD_AddGameResource(GID(hexen_deathkings), RC_DEFINITION, 0, "hexen-dk.ded", 0);

    /* Hexen */
    gameIds[hexen] = DD_AddGame("hexen", DATAPATH, DEFSPATH, MAINCONFIG, "Hexen", "Raven Software", "hexen", 0);
    DD_AddGameResource(GID(hexen), RC_PACKAGE, RF_STARTUP, "hexen.wad", "MAP08;MAP22;TINTTAB;FOGMAP;TRANTBLA;DARTA1;ARTIPORK;SKYFOG;TALLYTOP;GROVER");
    DD_AddGameResource(GID(hexen), RC_PACKAGE, RF_STARTUP, STARTUPPK3, 0);
    DD_AddGameResource(GID(hexen), RC_DEFINITION, 0, "hexen.ded", 0);

    /* Hexen (Demo) */
    gameIds[hexen_demo] = DD_AddGame("hexen-demo", DATAPATH, DEFSPATH, MAINCONFIG, "Hexen 4-map Beta Demo", "Raven Software", "dhexen", 0);
    DD_AddGameResource(GID(hexen_demo), RC_PACKAGE, RF_STARTUP, "hexen.wad", "MAP01;MAP04;TINTTAB;FOGMAP;TRANTBLA;DARTA1;ARTIPORK;SKYFOG;TALLYTOP;GROVER");
    DD_AddGameResource(GID(hexen_demo), RC_PACKAGE, RF_STARTUP, STARTUPPK3, 0);
    DD_AddGameResource(GID(hexen_demo), RC_DEFINITION, 0, "hexen-demo.ded", 0);
    return true;

#undef STARTUPPK3
#undef MAINCONFIG
#undef DEFSPATH
#undef DATAPATH
}

void G_PostInit(gameid_t gameId)
{
    /// \todo Refactor me away.
    { size_t i;
    for(i = 0; i < NUM_GAME_MODES; ++i)
        if(gameIds[i] == gameId)
        {
            gameMode = (gamemode_t) i;
            gameModeBits = 1 << gameMode;
            break;
        }
    if(i == NUM_GAME_MODES)
        Con_Error("Failed gamemode lookup for id %i.", gameId);
    }

    X_PostInit();
}

/**
 * Called by the engine to initiate a soft-shutdown request.
 */
boolean G_TryShutdown(void)
{
<<<<<<< HEAD
    G_QuitGame();
    return true;
=======
    static float        bob[2];

    switch(id)
    {
    case DD_GAME_NAME:
        return GAMENAMETEXT;

    case DD_GAME_NICENAME:
        return GAME_NICENAME;

    case DD_GAME_ID:
        return GAMENAMETEXT " " GAME_VERSION_TEXT;

    case DD_GAME_MODE:
        return gameModeString;

    case DD_GAME_CONFIG:
        return gameConfigString;

    case DD_VERSION_SHORT:
        return GAME_VERSION_TEXT;

    case DD_VERSION_LONG:
        return GAME_VERSION_TEXTLONG "\n" GAME_DETAILS;

    case DD_ACTION_LINK:
        return actionlinks;

    case DD_XGFUNC_LINK:
        return NULL;

    case DD_PSPRITE_BOB_X:
        R_GetWeaponBob(DISPLAYPLAYER, &bob[0], NULL);
        return &bob[0];

    case DD_PSPRITE_BOB_Y:
        R_GetWeaponBob(DISPLAYPLAYER, NULL, &bob[1]);
        return &bob[1];

    case DD_TM_FLOOR_Z:
        return &tmFloorZ;

    case DD_TM_CEILING_Z:
        return &tmCeilingZ;

    default:
        break;
    }

    // ID not recognized, return NULL.
    return 0;
>>>>>>> 61bc31c7
}

/**
 * Takes a copy of the engine's entry points and exported data. Returns
 * a pointer to the structure that contains our entry points and exports.
 */
game_export_t* GetGameAPI(game_import_t* imports)
{
    // Make sure this plugin isn't newer than Doomsday...
    if(imports->version < DOOMSDAY_VERSION)
        Con_Error(PLUGIN_NICENAME " requires at least " DOOMSDAY_NICENAME " " DOOMSDAY_VERSION_TEXT "!\n");

    // Take a copy of the imports, but only copy as much data as is
    // allowed and legal.
    memset(&gi, 0, sizeof(gi));
    memcpy(&gi, imports, MIN_OF(sizeof(game_import_t), imports->apiSize));

    // Clear all of our exports.
    memset(&gx, 0, sizeof(gx));

    // Fill in the data for the exports.
    gx.apiSize = sizeof(gx);
    gx.PreInit = X_PreInit;
    gx.PostInit = G_PostInit;
    gx.TryShutdown = G_TryShutdown;
    gx.Shutdown = X_Shutdown;
    gx.Ticker = G_Ticker;
    gx.G_Drawer = G_Display;
    gx.G_Drawer2 = G_Display2;
    gx.FinaleResponder = FI_PrivilegedResponder;
    gx.PrivilegedResponder = G_PrivilegedResponder;
    gx.Responder = G_Responder;
    gx.EndFrame = X_EndFrame;
    gx.MobjThinker = P_MobjThinker;
    gx.MobjFriction = (float (*)(void *)) P_MobjGetFriction;
    gx.MobjCheckPosition3f = P_CheckPosition3f;
    gx.MobjTryMove3f = P_TryMove3f;
    gx.SectorHeightChangeNotification = P_HandleSectorHeightChange;
    gx.UpdateState = G_UpdateState;
    gx.GetInteger = X_GetInteger;
    gx.GetVariable = X_GetVariable;

    gx.NetServerStart = D_NetServerStarted;
    gx.NetServerStop = D_NetServerClose;
    gx.NetConnect = D_NetConnect;
    gx.NetDisconnect = D_NetDisconnect;
    gx.NetPlayerEvent = D_NetPlayerEvent;
    gx.NetWorldEvent = D_NetWorldEvent;
    gx.HandlePacket = D_HandlePacket;

    // Data structure sizes.
    gx.mobjSize = sizeof(mobj_t);
    gx.polyobjSize = sizeof(polyobj_t);

    gx.SetupForMapData = P_SetupForMapData;

    // These really need better names. Ideas?
    gx.HandleMapDataPropertyValue = P_HandleMapDataPropertyValue;
    gx.HandleMapObjectStatusReport = P_HandleMapObjectStatusReport;

    return &gx;
}

/**
 * This function is called automatically when the plugin is loaded.
 * We let the engine know what we'd like to do.
 */
void DP_Initialize(void)
{
    Plug_AddHook(HOOK_STARTUP, G_RegisterGames);
    Plug_AddHook(HOOK_VIEWPORT_RESHAPE, R_UpdateViewport);
}<|MERGE_RESOLUTION|>--- conflicted
+++ resolved
@@ -118,62 +118,8 @@
  */
 boolean G_TryShutdown(void)
 {
-<<<<<<< HEAD
     G_QuitGame();
     return true;
-=======
-    static float        bob[2];
-
-    switch(id)
-    {
-    case DD_GAME_NAME:
-        return GAMENAMETEXT;
-
-    case DD_GAME_NICENAME:
-        return GAME_NICENAME;
-
-    case DD_GAME_ID:
-        return GAMENAMETEXT " " GAME_VERSION_TEXT;
-
-    case DD_GAME_MODE:
-        return gameModeString;
-
-    case DD_GAME_CONFIG:
-        return gameConfigString;
-
-    case DD_VERSION_SHORT:
-        return GAME_VERSION_TEXT;
-
-    case DD_VERSION_LONG:
-        return GAME_VERSION_TEXTLONG "\n" GAME_DETAILS;
-
-    case DD_ACTION_LINK:
-        return actionlinks;
-
-    case DD_XGFUNC_LINK:
-        return NULL;
-
-    case DD_PSPRITE_BOB_X:
-        R_GetWeaponBob(DISPLAYPLAYER, &bob[0], NULL);
-        return &bob[0];
-
-    case DD_PSPRITE_BOB_Y:
-        R_GetWeaponBob(DISPLAYPLAYER, NULL, &bob[1]);
-        return &bob[1];
-
-    case DD_TM_FLOOR_Z:
-        return &tmFloorZ;
-
-    case DD_TM_CEILING_Z:
-        return &tmCeilingZ;
-
-    default:
-        break;
-    }
-
-    // ID not recognized, return NULL.
-    return 0;
->>>>>>> 61bc31c7
 }
 
 /**
