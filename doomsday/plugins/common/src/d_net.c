/**\file
 *\section License
 * License: GPL
 * Online License Link: http://www.gnu.org/licenses/gpl.html
 *
 *\author Copyright © 2003-2011 Jaakko Keränen <jaakko.keranen@iki.fi>
 *\author Copyright © 2006-2011 Daniel Swanson <danij@dengine.net>
 *\author Copyright © 2007 Jamie Jones <jamie_jones_au@yahoo.com.au>
 *
 * This program is free software; you can redistribute it and/or modify
 * it under the terms of the GNU General Public License as published by
 * the Free Software Foundation; either version 2 of the License, or
 * (at your option) any later version.
 *
 * This program is distributed in the hope that it will be useful,
 * but WITHOUT ANY WARRANTY; without even the implied warranty of
 * MERCHANTABILITY or FITNESS FOR A PARTICULAR PURPOSE.  See the
 * GNU General Public License for more details.
 *
 * You should have received a copy of the GNU General Public License
 * along with this program; if not, write to the Free Software
 * Foundation, Inc., 51 Franklin St, Fifth Floor,
 * Boston, MA  02110-1301  USA
 */

/**
 * d_net.c : Common code related to net games.
 *
 * Connecting to/from a netgame server.
 * Netgame events (player and world) and netgame commands.
 */

// HEADER FILES ------------------------------------------------------------

#include "common.h"
#include "g_common.h"
#include "d_net.h"
#include "p_player.h"
#include "hu_menu.h"
#include "p_start.h"
#include "doomsday.h"

// MACROS ------------------------------------------------------------------

// TYPES --------------------------------------------------------------------

// EXTERNAL FUNCTION PROTOTYPES --------------------------------------------

// PUBLIC FUNCTION PROTOTYPES ----------------------------------------------

D_CMD(SetColor);
D_CMD(SetMap);
#if __JHEXEN__
D_CMD(SetClass);
#endif
D_CMD(LocalMessage);

// PRIVATE FUNCTION PROTOTYPES ---------------------------------------------

static void D_NetMessageEx(int player, const char* msg, boolean playSound);

// EXTERNAL DATA DECLARATIONS ----------------------------------------------

extern int netSvAllowSendMsg;

// PUBLIC DATA DEFINITIONS -------------------------------------------------

char msgBuff[NETBUFFER_MAXMESSAGE];
float netJumpPower = 9;

// Net code related console commands
ccmdtemplate_t netCCmds[] = {
    { "setcolor", "i", CCmdSetColor },
#if __JDOOM__ || __JHERETIC__ || __JDOOM64__
    { "setmap", "ii", CCmdSetMap },
#else
    { "setmap", "i", CCmdSetMap },
#endif
#if __JHEXEN__
    { "setclass", "i", CCmdSetClass, CMDF_NO_DEDICATED },
#endif
    { "startcycle", "", CCmdMapCycle },
    { "endcycle", "", CCmdMapCycle },
    { "message", "s", CCmdLocalMessage },
    { NULL }
};

// Net code related console variables
cvartemplate_t netCVars[] = {
    { "mapcycle", CVF_HIDE | CVF_NO_ARCHIVE, CVT_CHARPTR, &mapCycle },
    { "server-game-mapcycle", 0, CVT_CHARPTR, &mapCycle },
    { "server-game-mapcycle-noexit", 0, CVT_BYTE, &mapCycleNoExit, 0, 1 },
    { "server-game-cheat", 0, CVT_INT, &netSvAllowCheats, 0, 1 },
    { NULL }
};

// PRIVATE DATA -------------------------------------------------------------

static Writer* netWriter;
static Reader* netReader;

// CODE ---------------------------------------------------------------------

/**
 * Register the console commands and variables of the common netcode.
 */
void D_NetConsoleRegistration(void)
{
    int i;
    for(i = 0; netCCmds[i].name; ++i)
        Con_AddCommand(netCCmds + i);
    for(i = 0; netCVars[i].name; ++i)
        Con_AddVariable(netCVars + i);
}

Writer* D_NetWrite(void)
{
    if(netWriter)
    {
        Writer_Delete(netWriter);
    }
    netWriter = Writer_NewWithDynamicBuffer(0 /*unlimited*/);
    return netWriter;
}

Reader* D_NetRead(const byte* buffer, size_t len)
{
    // Get rid of the old reader.
    if(netReader)
    {
        Reader_Delete(netReader);
    }
    netReader = Reader_NewWithBuffer(buffer, len);
    return netReader;
}

void D_NetClearBuffer(void)
{
    if(netReader) Reader_Delete(netReader);
    if(netWriter) Writer_Delete(netWriter);

    netReader = 0;
    netWriter = 0;
}

/**
 * Called when the network server starts.
 *
 * Duties include:
 * Updating global state variables and initializing all players' settings
 */
int D_NetServerStarted(int before)
{
    uint netMap, netEpisode;

    if(before)
        return true;

    G_StopDemo();

    // We're the server, so...
    cfg.playerColor[0] = PLR_COLOR(0, cfg.netColor);

#if __JHEXEN__
    cfg.playerClass[0] = cfg.netClass;
#elif __JHERETIC__
    cfg.playerClass[0] = PCLASS_PLAYER;
#endif

    // Set the game parameters.
    deathmatch = cfg.netDeathmatch;
    noMonstersParm = cfg.netNoMonsters;

    cfg.jumpEnabled = cfg.netJumping;

#if __JDOOM__ || __JHERETIC__ || __JDOOM64__
    respawnMonsters = cfg.netRespawn;
#endif

#if __JHEXEN__
    randomClassParm = cfg.netRandomClass;
#endif

    // Hexen has translated map numbers.
#if __JHEXEN__
    netMap = P_TranslateMap(cfg.netMap);
#else
    netMap = cfg.netMap;
#endif

#if __JDOOM64__
    netEpisode = 0;
#else
    netEpisode = cfg.netEpisode;
#endif

    G_InitNew(cfg.netSkill, netEpisode, netMap);

    // Close the menu, the game begins!!
    Hu_MenuCommand(MCMD_CLOSE);
    return true;
}

/**
 * Called when a network server closes.
 *
 * Duties include:
 * Restoring global state variables
 */
int D_NetServerClose(int before)
{
    if(!before)
    {
        // Restore normal game state.
        deathmatch = false;
        noMonstersParm = false;
#if __JHEXEN__
        randomClassParm = false;
#endif
        D_NetMessage(CONSOLEPLAYER, "NETGAME ENDS");

        D_NetClearBuffer();
    }
    return true;
}

int D_NetConnect(int before)
{
    // We do nothing before the actual connection is made.
    if(before)
        return true;

    // After connecting we tell the server a bit about ourselves.
    NetCl_SendPlayerInfo();

    // Close the menu, the game begins!!
    //  advancedemo = false;
    Hu_MenuCommand(MCMD_CLOSE);
    return true;
}

int D_NetDisconnect(int before)
{
    if(before)
        return true;

    // Restore normal game state.
    deathmatch = false;
    noMonstersParm = false;
#if __JHEXEN__
    randomClassParm = false;
#endif

    D_NetClearBuffer();

    // Start demo.
    G_StartTitle();
    return true;
}

/*
void* D_NetWriteCommands(int numCommands, void* data)
{
    // It's time to send ticcmds to the server.
    // 'plrNumber' contains the number of commands.
    return NetCl_WriteCommands(data, numCommands);
}
void* D_NetReadCommands(size_t pktLength, void* data)
{
    // Read ticcmds sent by a client.
    // 'plrNumber' is the length of the packet.
    return NetSv_ReadCommands(data, pktLength);
}
*/

long int D_NetPlayerEvent(int plrNumber, int peType, void *data)
{
    // If this isn't a netgame, we won't react.
    if(!IS_NETGAME)
        return true;

    if(peType == DDPE_ARRIVAL)
    {
        boolean showmsg = true;

        if(IS_SERVER)
        {
            NetSv_NewPlayerEnters(plrNumber);
        }
        else if(plrNumber == CONSOLEPLAYER)
        {
            // We have arrived, the game should be begun.
            Con_Message("PE: (client) arrived in netgame.\n");
            G_ChangeGameState(GS_WAITING);
            showmsg = false;
        }
        else
        {
            // Client responds to new player?
            Con_Message("PE: (client) player %i has arrived.\n", plrNumber);
            G_DoReborn(plrNumber);
            //players[plrNumber].playerstate = PST_REBORN;
        }
        if(showmsg)
        {
            // Print a notification.
            dd_snprintf(msgBuff,  NETBUFFER_MAXMESSAGE, "%s joined the game",
                    Net_GetPlayerName(plrNumber));
            D_NetMessage(CONSOLEPLAYER, msgBuff);
        }
    }
    else if(peType == DDPE_EXIT)
    {
        Con_Message("PE: player %i has left.\n", plrNumber);

        players[plrNumber].playerState = PST_GONE;

        // Print a notification.
        dd_snprintf(msgBuff,  NETBUFFER_MAXMESSAGE, "%s left the game", Net_GetPlayerName(plrNumber));
        D_NetMessage(CONSOLEPLAYER, msgBuff);

        if(IS_SERVER)
            P_DealPlayerStarts(0);
    }
    // DDPE_CHAT_MESSAGE occurs when a PKT_CHAT is received.
    // Here we will only display the message.
    else if(peType == DDPE_CHAT_MESSAGE)
    {
        int oldecho = cfg.echoMsg;

        dd_snprintf(msgBuff, NETBUFFER_MAXMESSAGE, "%s: %s", Net_GetPlayerName(plrNumber), (const char *) data);

        // The chat message is already echoed by the console.
        cfg.echoMsg = false;
        D_NetMessageEx(CONSOLEPLAYER, msgBuff, (cfg.chatBeep? true : false));
        cfg.echoMsg = oldecho;
    }

    return true;
}

int D_NetWorldEvent(int type, int parm, void* data)
{
    int i;

    switch(type)
    {
    //
    // Server events:
    //
    case DDWE_HANDSHAKE:
        {
        boolean newPlayer = *((boolean*) data);

        // A new player is entering the game. We as a server should send him
        // the handshake packet(s) to update his world.
        // If 'data' is zero, this is a re-handshake that's used to
        // begin demos.
        Con_Message("D_NetWorldEvent: Sending a %shandshake to player %i.\n",
                    newPlayer ? "" : "(re)", parm);

        // Mark new player for update.
        players[parm].update |= PSF_REBORN;

        // First, the game state.
        NetSv_SendGameState(GSF_CHANGE_MAP | GSF_CAMERA_INIT | (newPlayer ? 0 : GSF_DEMO), parm);

        // Send info about all players to the new one.
        for(i = 0; i < MAXPLAYERS; ++i)
            if(players[i].plr->inGame && i != parm)
                NetSv_SendPlayerInfo(i, parm);

        // Send info about our jump power.
        NetSv_SendJumpPower(parm, cfg.jumpEnabled ? cfg.jumpPower : 0);
        NetSv_Paused(paused);
        break;
        }

    //
    // Client events:
    //
#if 0
    case DDWE_SECTOR_SOUND:
        // High word: sector number, low word: sound id.
        if(parm & 0xffff)
            S_StartSound(parm & 0xffff, (mobj_t*) P_GetPtr(DMU_SECTOR, parm >> 16, DMU_SOUND_ORIGIN));
        else
            S_StopSound(0, (mobj_t *) P_GetPtr(DMU_SECTOR, parm >> 16,
                                               DMU_SOUND_ORIGIN));

        break;

    case DDWE_DEMO_END:
        // Demo playback has ended. Advance demo sequence.
        if(parm)                // Playback was aborted.
            G_DemoAborted();
        else                    // Playback ended normally.
            G_DemoEnds();

        // Restore normal game state.
        deathmatch = false;
        noMonstersParm = false;
#if __JDOOM__ || __JHERETIC__ || __JDOOM64__
        respawnMonsters = false;
#endif

#if __JHEXEN__
        randomClassParm = false;
#endif
        break;
#endif

    default:
        return false;
    }
    return true;
}

void D_HandlePacket(int fromplayer, int type, void *data, size_t length)
{
    Reader* reader = D_NetRead(data, length);

    //
    // Server events.
    //
    if(IS_SERVER)
    {
        switch (type)
        {
        case GPT_PLAYER_INFO:
            // A player has changed color or other settings.
            NetSv_ChangePlayerInfo(fromplayer, reader);
            break;

        case GPT_CHEAT_REQUEST:
            NetSv_DoCheat(fromplayer, reader);
            break;

        case GPT_FLOOR_HIT_REQUEST:
            NetSv_DoFloorHit(fromplayer, reader);
            break;

        case GPT_ACTION_REQUEST:
            NetSv_DoAction(fromplayer, reader);
            break;

        case GPT_DAMAGE_REQUEST:
            NetSv_DoDamage(fromplayer, reader);
            break;
        }
        return;
    }
    //
    // Client events.
    //
    switch(type)
    {
    case GPT_GAME_STATE:
#ifdef _DEBUG
        Con_Message("Received GTP_GAME_STATE\n");
#endif
        NetCl_UpdateGameState(reader);

        // Tell the engine we're ready to proceed. It'll start handling
        // the world updates after this variable is set.
        Set(DD_GAME_READY, true);
        break;

    case GPT_PLAYER_SPAWN_POSITION:
        NetCl_PlayerSpawnPosition(reader);
        break;

    case GPT_MOBJ_IMPULSE:
        NetCl_MobjImpulse(reader);
        break;

    case GPT_MESSAGE:
#if __JHEXEN__ || __JSTRIFE__
    case GPT_YELLOW_MESSAGE:
#endif
    {
        size_t len = 0;
        char *msg = 0;
#ifdef _DEBUG
        Con_Message("D_HandlePacket: GPT_MESSAGE\n");
#endif
        len = Reader_ReadUInt16(reader);
        msg = Z_Malloc(len + 1, PU_STATIC, 0);
        Reader_Read(reader, msg, len);
        msg[len] = 0;

#if __JHEXEN__ || __JSTRIFE__
        if(type == GPT_YELLOW_MESSAGE)
        {
            P_SetYellowMessage(&players[CONSOLEPLAYER], msg, false);
        }
        else
#endif
        {
            P_SetMessage(&players[CONSOLEPLAYER], msg, false);
        }
        Z_Free(msg);
        break;
    }

    case GPT_CONSOLEPLAYER_STATE:
        NetCl_UpdatePlayerState(reader, CONSOLEPLAYER);
        break;

    case GPT_CONSOLEPLAYER_STATE2:
        NetCl_UpdatePlayerState2(reader, CONSOLEPLAYER);
        break;

    case GPT_PLAYER_STATE:
        NetCl_UpdatePlayerState(reader, -1);
        break;

    case GPT_PLAYER_STATE2:
        NetCl_UpdatePlayerState2(reader, -1);
        break;

    case GPT_PSPRITE_STATE:
        NetCl_UpdatePSpriteState(reader);
        break;

    case GPT_INTERMISSION:
        NetCl_Intermission(reader);
        break;

<<<<<<< HEAD
=======
    case GPT_FINALE:
    case GPT_FINALE2:
        NetCl_Finale(type, reader);
        break;

>>>>>>> 61bc31c7
    case GPT_PLAYER_INFO:
        NetCl_UpdatePlayerInfo(reader);
        break;

#if __JHERETIC__ || __JHEXEN__ || __JSTRIFE__
    case GPT_CLASS:
    {
        player_t* plr = &players[CONSOLEPLAYER];
        int newClass = Reader_ReadByte(reader);
        int oldClass = plr->class_;
        plr->class_ = newClass;
#ifdef _DEBUG
        Con_Message("D_HandlePacket: Player %i class set to %i.\n", CONSOLEPLAYER, plr->class_);
#endif
#if __JHERETIC__
        if(oldClass != newClass)
        {
            if(newClass == PCLASS_CHICKEN)
            {
#ifdef _DEBUG
                Con_Message("D_HandlePacket: Player %i activating morph..\n", CONSOLEPLAYER);
#endif
                P_ActivateMorphWeapon(plr);
            }
            else if(oldClass == PCLASS_CHICKEN)
            {
#ifdef _DEBUG
                Con_Message("NetCl_UpdatePlayerState: Player %i post-morph weapon %i.\n", CONSOLEPLAYER, plr->readyWeapon);
#endif
                // The morph has ended.
                P_PostMorphWeapon(plr, plr->readyWeapon);
            }
        }
#endif
        break;
    }
#endif

    case GPT_SAVE:
        NetCl_SaveGame(reader);
        break;

    case GPT_LOAD:
        NetCl_LoadGame(reader);
        break;

    case GPT_PAUSE:
        NetCl_Paused(reader);
        break;

    case GPT_JUMP_POWER:
        NetCl_UpdateJumpPower(reader);
        break;

    default:
        Con_Message("H_HandlePacket: Received unknown packet, type=%i.\n", type);
    }
}

/**
 * Plays a (local) chat sound.
 */
void D_ChatSound(void)
{
#if __JHEXEN__
    S_LocalSound(SFX_CHAT, NULL);
#elif __JSTRIFE__
    S_LocalSound(SFX_CHAT, NULL);
#elif __JHERETIC__
    S_LocalSound(SFX_CHAT, NULL);
#else
# if __JDOOM__
    if(gameModeBits & GM_ANY_DOOM2)
        S_LocalSound(SFX_RADIO, NULL);
    else
# endif
        S_LocalSound(SFX_TINK, NULL);
#endif
}

/**
 * Show a message on screen, optionally accompanied by Chat sound effect.
 *
 * @param player        Player number to send the message to.
 * @param playSound     @c true = play the chat sound.
 */
static void D_NetMessageEx(int player, const char* msg, boolean playSound)
{
    player_t*           plr;

    if(player < 0 || player > MAXPLAYERS)
        return;
    plr = &players[player];

    if(!plr->plr->inGame)
        return;

    dd_snprintf(msgBuff,  NETBUFFER_MAXMESSAGE, "%s", msg);

    // This is intended to be a local message.
    // Let's make sure P_SetMessage doesn't forward it anywhere.
    netSvAllowSendMsg = false;
    P_SetMessage(plr, msgBuff, false);

    if(playSound)
        D_ChatSound();

    netSvAllowSendMsg = true;
}

/**
 * Show message on screen and play chat sound.
 *
 * @param msg           Ptr to the message to print.
 */
void D_NetMessage(int player, const char* msg)
{
    D_NetMessageEx(player, msg, true);
}

/**
 * Show message on screen.
 *
 * @param msg
 */
void D_NetMessageNoSound(int player, const char* msg)
{
    D_NetMessageEx(player, msg, false);
}

/**
 * Issues a damage request when a client is trying to damage another player's
 * mobj.
 *
 * @return                  @c true = no further processing of the damage
 *                          should be done else, process the damage as
 *                          normally.
 */
boolean D_NetDamageMobj(mobj_t *target, mobj_t *inflictor, mobj_t *source,
                        int damage)
{
    return false;
#if 0
    if(!source || !source->player)
    {
        return false;
    }

    if(IS_SERVER && source->player - players > 0)
    {
        /*
         * A client is trying to do damage. However, it is not guaranteed
         * that the server is 100% accurately aware of the gameplay situation
         * in which the damage is being inflicted (due to network latency),
         * so instead of applying the damage now we will wait for the client
         * to request it separately.
         */
        return false;
    }
    else if(IS_CLIENT && source->player - players == CONSOLEPLAYER)
    {
        NetCl_DamageRequest(target, inflictor, source, damage);
        return true;
    }

#if _DEBUG
    Con_Message("D_NetDamageMobj: Allowing normal damage in netgame.\n");
#endif
    // Process as normal damage.
    return false;
#endif
}

/**
 * Console command to change the players' colors.
 */
D_CMD(SetColor)
{
#if __JDOOM__ || __JDOOM64__ || __JHERETIC__
    int     numColors = 4;
#endif

    cfg.netColor = atoi(argv[1]);
    if(IS_SERVER) // A local player?
    {
        int                 player = CONSOLEPLAYER;

        if(IS_DEDICATED)
            return false;

        // Server players, must be treated as a special case because this is
        // a local mobj we're dealing with. We'll change the color translation
        // bits directly.

        cfg.playerColor[player] = PLR_COLOR(player, cfg.netColor);

        if(players[player].plr->mo)
        {
            // Change the color of the mobj (translation flags).
            players[player].plr->mo->flags &= ~MF_TRANSLATION;

#if __JHEXEN__
            // Additional difficulty is caused by the fact that the Fighter's
            // colors 0 (blue) and 2 (yellow) must be swapped.
            players[player].plr->mo->flags |=
                (cfg.playerClass[player] ==
                 PCLASS_FIGHTER ? (cfg.playerColor[player] ==
                                   0 ? 2 : cfg.playerColor[player] ==
                                   2 ? 0 : cfg.playerColor[player]) : cfg.
                 playerColor[player]) << MF_TRANSSHIFT;
            players[player].colorMap = cfg.playerColor[player];
#else
            players[player].plr->mo->flags |= cfg.playerColor[player] << MF_TRANSSHIFT;
#endif
        }

        // Tell the clients about the change.
        NetSv_SendPlayerInfo(player, DDSP_ALL_PLAYERS);
    }
    else
    {
        // Tell the server about the change.
        NetCl_SendPlayerInfo();
    }

    return true;
}

/**
 * Console command to change the players' class.
 */
#if __JHEXEN__
D_CMD(SetClass)
{
    playerclass_t       newClass = atoi(argv[1]);

    if(!(newClass < NUM_PLAYER_CLASSES))
        return false;

    if(!PCLASS_INFO(newClass)->userSelectable)
        return false;

    cfg.netClass = newClass;
    if(IS_CLIENT)
    {
        // Tell the server that we've changed our class.
        NetCl_SendPlayerInfo();
    }
    else
    {
        P_PlayerChangeClass(&players[CONSOLEPLAYER], cfg.netClass);
    }

    return true;
}
#endif

/**
 * Console command to change the current map.
 */
D_CMD(SetMap)
{
    uint ep, map;

    // Only the server can change the map.
    if(!IS_SERVER)
        return false;
#if __JDOOM__ || __JHERETIC__
    if(argc != 3)
    {
        Con_Printf("Usage: %s (episode) (map)\n", argv[0]);
        return true;
    }
#else
    if(argc != 2)
    {
        Con_Printf("Usage: %s (map)\n", argv[0]);
        return true;
    }
#endif

    // Update game mode.
    deathmatch = cfg.netDeathmatch;
    noMonstersParm = cfg.netNoMonsters;
#if __JDOOM__ || __JDOOM64__ || __JHERETIC__
    respawnMonsters = cfg.netRespawn;
#endif
#if __JHEXEN__
    randomClassParm = cfg.netRandomClass;
#endif
    cfg.jumpEnabled = cfg.netJumping;

#if __JDOOM__ || __JHERETIC__
    ep = atoi(argv[1]);
    if(ep != 0) ep -= 1;
#else
    ep = 0;
#endif

#if __JDOOM__ || __JHERETIC__
    map = atoi(argv[2]); if(map != 0) map -= 1;
#else
    map = atoi(argv[1]); if(map != 0) map -= 1;
#endif
#if __JHEXEN__
    map = P_TranslateMap(map);
#endif

    // Use the configured network skill level for the new map.
    G_DeferedInitNew(cfg.netSkill, ep, map);
    return true;
}

/**
 * Post a local game message.
 */
D_CMD(LocalMessage)
{
    D_NetMessageNoSound(CONSOLEPLAYER, argv[1]);
    return true;
}<|MERGE_RESOLUTION|>--- conflicted
+++ resolved
@@ -485,7 +485,7 @@
         Con_Message("D_HandlePacket: GPT_MESSAGE\n");
 #endif
         len = Reader_ReadUInt16(reader);
-        msg = Z_Malloc(len + 1, PU_STATIC, 0);
+        msg = Z_Malloc(len + 1, PU_GAMESTATIC, 0);
         Reader_Read(reader, msg, len);
         msg[len] = 0;
 
@@ -527,14 +527,13 @@
         NetCl_Intermission(reader);
         break;
 
-<<<<<<< HEAD
-=======
+/*
     case GPT_FINALE:
     case GPT_FINALE2:
         NetCl_Finale(type, reader);
         break;
-
->>>>>>> 61bc31c7
+*/
+
     case GPT_PLAYER_INFO:
         NetCl_UpdatePlayerInfo(reader);
         break;
