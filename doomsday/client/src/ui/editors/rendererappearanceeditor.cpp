--- conflicted
+++ resolved
@@ -584,18 +584,8 @@
             {
                 g->fetch();
 
-<<<<<<< HEAD
-                qDebug() << "Group" << g;
-                qDebug() << "content:" << &g->content();
-
-                g->resetButton().enable(!isReadOnly);
-                g->content().enable(!isReadOnly);
-
-                /*
-=======
                 g->resetButton().enable(!isReadOnly && g->isOpen());
 
->>>>>>> 6c186bc0
                 // Enable or disable settings based on read-onlyness.
                 foreach(Widget *w, g->content().childWidgets())
                 {
@@ -604,10 +594,6 @@
                         st->enable(!isReadOnly);
                     }
                 }
-<<<<<<< HEAD
-                */
-=======
->>>>>>> 6c186bc0
             }
         }
     }
