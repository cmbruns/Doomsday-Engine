# The Doomsday Engine Project
# Copyright (c) 2011-2012 Jaakko Keränen <jaakko.keranen@iki.fi>
# Copyright (c) 2011-2012 Daniel Swanson <danij@dengine.net>

TEMPLATE = app
win32|macx: TARGET = Doomsday
      else: TARGET = doomsday

# Build Configuration --------------------------------------------------------

include(../config.pri)

VERSION = $$DENG_VERSION

echo(Doomsday version $${DENG_VERSION}.)

# External Dependencies ------------------------------------------------------

include(../dep_sdl.pri)
include(../dep_opengl.pri)
include(../dep_zlib.pri)
include(../dep_curses.pri)
include(../dep_lzss.pri)
win32 {
    include(../dep_directx.pri)
}
include(../dep_deng2.pri)
include(../dep_deng.pri)

# Definitions ----------------------------------------------------------------

DEFINES += __DOOMSDAY__

!isEmpty(DENG_BUILD) {
    !win32: echo(Build number: $$DENG_BUILD)
    DEFINES += DOOMSDAY_BUILD_TEXT=\\\"$$DENG_BUILD\\\"
} else {
    !win32: echo(DENG_BUILD is not defined.)
}

win32 {
    RC_FILE = win32/res/doomsday.rc
    OTHER_FILES += api/doomsday.def
}
else:macx {
    useFramework(Cocoa)
    useFramework(QTKit)
}
else {
    # Generic Unix.
    QMAKE_LFLAGS += -rdynamic

    !freebsd-*: LIBS += -ldl
    LIBS += -lX11

    # DisplayMode uses the Xrandr and XFree86-VideoMode extensions.
    !deng_nodisplaymode {
        # Check that the X11 extensions exist.
        !system(pkg-config --exists xxf86vm) {
            error(Missing dependency: X11 XFree86 video mode extension library (development headers). Alternatively disable display mode functionality with: CONFIG+=deng_nodisplaymode)
        }
        !system(pkg-config --exists xrandr) {
            error(Missing dependency: X11 RandR extension library (development headers). Alternatively disable display mode functionality with: CONFIG+=deng_nodisplaymode)
        }

        QMAKE_CXXFLAGS += $$system(pkg-config xrandr xxf86vm --cflags)
                  LIBS += $$system(pkg-config xrandr xxf86vm --libs)
    }
}

# Linking --------------------------------------------------------------------

win32 {
    QMAKE_LFLAGS += \
        /NODEFAULTLIB:libcmt \
        /DEF:\"$$DENG_API_DIR/doomsday.def\" \
        /IMPLIB:\"$$DENG_EXPORT_LIB\"

    LIBS += -lkernel32 -lgdi32 -lole32 -luser32 -lwsock32 -lwinmm \
        -lopengl32 -lglu32
}
else:macx {
    useFramework(Cocoa)
    useFramework(QTKit)
}
else {
    # Allow exporting symbols out of the main executable.
    QMAKE_LFLAGS += -rdynamic
}

# Source Files ---------------------------------------------------------------

DENG_API_HEADERS = \
    api/busytask.h \
    api/dd_animator.h \
    api/dd_api.h \
    api/dd_fontrenderer.h \
    api/dd_gl.h \
    api/dd_infine.h \
    api/dd_maptypes.h \
    api/dd_plugin.h \
    api/dd_share.h \
    api/dd_types.h \
    api/dd_ui.h \
    api/dd_vectorgraphic.h \
    api/dd_wad.h \
    api/dd_world.h \
    api/def_share.h \
    api/dengproject.h \
    api/dfile.h \
    api/doomsday.h \
    api/materialarchive.h \
    api/point.h \
    api/rect.h \
    api/size.h \
    api/sys_audiod.h \
    api/sys_audiod_mus.h \
    api/sys_audiod_sfx.h \
    api/thinker.h \
    api/uri.h

# Convenience headers.
DENG_HEADERS += \
    portable/include/BspBuilder \
    portable/include/EntityDatabase \

# Private headers.
DENG_HEADERS += \
    portable/include/abstractfile.h \
    portable/include/abstractresource.h \
    portable/include/audiodriver.h \
    portable/include/audiodriver_music.h \
    portable/include/b_command.h \
    portable/include/b_context.h \
    portable/include/b_device.h \
    portable/include/b_main.h \
    portable/include/b_util.h \
    portable/include/binarytree.h \
    portable/include/bitmapfont.h \
    portable/include/blockmap.h \
    portable/include/blockmapvisual.h \
    portable/include/blockset.h \
    portable/include/busymode.h \
    portable/include/map/bspbuilder.h \
    portable/include/map/entitydatabase.h \
    portable/include/map/bsp/hedgeinfo.h \
    portable/include/map/bsp/hedgeintercept.h \
    portable/include/map/bsp/hedgetip.h \
    portable/include/map/bsp/hplane.h \
    portable/include/map/bsp/linedefinfo.h \
    portable/include/map/bsp/partitioncost.h \
    portable/include/map/bsp/partitioner.h \
    portable/include/map/bsp/superblockmap.h \
    portable/include/bspleaf.h \
    portable/include/bspnode.h \
    portable/include/canvas.h \
    portable/include/canvaswindow.h \
    portable/include/cbuffer.h \
    portable/include/cl_def.h \
    portable/include/cl_frame.h \
    portable/include/cl_infine.h \
    portable/include/cl_mobj.h \
    portable/include/cl_player.h \
    portable/include/cl_sound.h \
    portable/include/cl_world.h \
    portable/include/colorpalette.h \
    portable/include/con_bar.h \
    portable/include/con_bind.h \
    portable/include/con_config.h \
    portable/include/con_main.h \
    portable/include/consolewindow.h \
    portable/include/dam_file.h \
    portable/include/dam_main.h \
    portable/include/dd_def.h \
    portable/include/dd_help.h \
    portable/include/dd_input.h \
    portable/include/dd_loop.h \
    portable/include/dd_main.h \
    portable/include/dd_pinit.h \
    portable/include/dd_version.h \
    portable/include/de_audio.h \
    portable/include/de_base.h \
    portable/include/de_bsp.h \
    portable/include/de_console.h \
    portable/include/de_dam.h \
    portable/include/de_defs.h \
    portable/include/de_edit.h \
    portable/include/de_filesys.h \
    portable/include/de_graphics.h \
    portable/include/de_infine.h \
    portable/include/de_misc.h \
    portable/include/de_network.h \
    portable/include/de_platform.h \
    portable/include/de_play.h \
    portable/include/de_refresh.h \
    portable/include/de_render.h \
    portable/include/de_system.h \
    portable/include/de_ui.h \
    portable/include/def_data.h \
    portable/include/def_main.h \
    portable/include/displaymode.h \
    portable/include/displaymode_native.h \
    portable/include/edit_bias.h \
    portable/include/edit_bsp.h \
    portable/include/edit_map.h \
    portable/include/fi_main.h \
    portable/include/filedirectory.h \
    portable/include/filelist.h \
    portable/include/finaleinterpreter.h \
    portable/include/font.h \
    portable/include/fonts.h \
    portable/include/fs_main.h \
    portable/include/fs_util.h \
    portable/include/game.h \
    portable/include/gamemap.h \
    portable/include/generators.h \
    portable/include/gl_defer.h \
    portable/include/gl_deferredapi.h \
    portable/include/gl_draw.h \
    portable/include/gl_hq2x.h \
    portable/include/gl_main.h \
    portable/include/gl_model.h \
    portable/include/gl_pcx.h \
    portable/include/gl_tex.h \
    portable/include/gl_texmanager.h \
    portable/include/gl_tga.h \
    portable/include/gridmap.h \
    portable/include/hedge.h \
    portable/include/image.h \
    portable/include/joystick.h \
    portable/include/json.h \
    portable/include/kdtree.h \
    portable/include/keycode.h \
    portable/include/library.h \
    portable/include/linedef.h \
    portable/include/lumpdirectory.h \
    portable/include/lumpfile.h \
    portable/include/lumpinfo.h \
    portable/include/m_bams.h \
    portable/include/m_decomp64.h \
    portable/include/m_linkedlist.h \
    portable/include/m_md5.h \
    portable/include/m_misc.h \
    portable/include/m_mus2midi.h \
    portable/include/m_nodepile.h \
    portable/include/m_profiler.h \
    portable/include/m_stack.h \
    portable/include/m_vector.h \
    portable/include/masterserver.h \
    portable/include/monitor.h \
    portable/include/mouse_qt.h \
    portable/include/nativeui.h \
    portable/include/net_buf.h \
    portable/include/net_demo.h \
    portable/include/net_event.h \
    portable/include/net_main.h \
    portable/include/net_msg.h \
    portable/include/p_cmd.h \
    portable/include/p_control.h \
    portable/include/p_dmu.h \
    portable/include/p_intercept.h \
    portable/include/p_mapdata.h \
    portable/include/p_maptypes.h \
    portable/include/p_maputil.h \
    portable/include/p_object.h \
    portable/include/p_objlink.h \
    portable/include/p_particle.h \
    portable/include/p_players.h \
    portable/include/p_polyobjs.h \
    portable/include/p_sight.h \
    portable/include/p_ticker.h \
    portable/include/pathdirectory.h \
    portable/include/pathmap.h \
    portable/include/plane.h \
    portable/include/polyobj.h \
    portable/include/propertyvalue.h \
    portable/include/protocol.h \
    portable/include/r_data.h \
    portable/include/r_draw.h \
    portable/include/r_fakeradio.h \
    portable/include/r_lgrid.h \
    portable/include/r_lumobjs.h \
    portable/include/r_main.h \
    portable/include/r_model.h \
    portable/include/r_shadow.h \
    portable/include/r_sky.h \
    portable/include/r_things.h \
    portable/include/r_util.h \
    portable/include/r_world.h \
    portable/include/render/busyvisual.h \
    portable/include/render/rend_bias.h \
    portable/include/render/rend_clip.h \
    portable/include/render/rend_console.h \
    portable/include/render/rend_decor.h \
    portable/include/render/rend_dynlight.h \
    portable/include/render/rend_fakeradio.h \
    portable/include/render/rend_font.h \
    portable/include/render/rend_halo.h \
    portable/include/render/rend_list.h \
    portable/include/render/rend_main.h \
    portable/include/render/rend_model.h \
    portable/include/render/rend_particle.h \
    portable/include/render/rend_shadow.h \
    portable/include/render/rend_sky.h \
    portable/include/render/rend_sprite.h \
    portable/include/render/vignette.h \
    portable/include/resource/material.h \
    portable/include/resource/materials.h \
    portable/include/resource/materialvariant.h \
    portable/include/resource/texture.h \
    portable/include/resource/textures.h \
    portable/include/resource/texturevariant.h \
    portable/include/resource/texturevariantspecification.h \
    portable/include/resourcenamespace.h \
    portable/include/s_cache.h \
    portable/include/s_environ.h \
    portable/include/s_logic.h \
    portable/include/s_main.h \
    portable/include/s_mus.h \
    portable/include/s_sfx.h \
    portable/include/s_wav.h \
    portable/include/sector.h \
    portable/include/sidedef.h \
    portable/include/stringarray.h \
    portable/include/surface.h \
    portable/include/sv_def.h \
    portable/include/sv_frame.h \
    portable/include/sv_infine.h \
    portable/include/sv_missile.h \
    portable/include/sv_pool.h \
    portable/include/sv_sound.h \
    portable/include/svg.h \
    portable/include/sys_audio.h \
    portable/include/sys_audiod_dummy.h \
    portable/include/sys_console.h \
    portable/include/sys_direc.h \
    portable/include/sys_findfile.h \
    portable/include/sys_input.h \
    portable/include/sys_network.h \
    portable/include/sys_opengl.h \
    portable/include/sys_reslocator.h \
    portable/include/sys_system.h \
    portable/include/tab_anorms.h \
    portable/include/texturecontent.h \
    portable/include/timer.h \
    portable/include/ui2_main.h \
    portable/include/ui_main.h \
    portable/include/ui_mpi.h \
    portable/include/ui_panel.h \
    portable/include/updater.h \
    portable/include/vertex.h \
    portable/include/wadfile.h \
    portable/include/window.h \
    portable/include/zipfile.h \
    portable/include/zonedebug.h \
    portable/src/updater/downloaddialog.h \
    portable/src/updater/processcheckdialog.h \
    portable/src/updater/updateavailabledialog.h \
    portable/src/updater/updaterdialog.h \
    portable/src/updater/updatersettings.h \
    portable/src/updater/updatersettingsdialog.h \
    portable/src/updater/versioninfo.h

INCLUDEPATH += \
    $$DENG_INCLUDE_DIR \
    $$DENG_INCLUDE_DIR/render \
    $$DENG_INCLUDE_DIR/resource \
    $$DENG_API_DIR

HEADERS += \
    $$DENG_API_HEADERS \
    $$DENG_HEADERS

# Platform-specific sources.
win32 {
    # Windows.
    HEADERS += \
        $$DENG_WIN_INCLUDE_DIR/dd_winit.h \
        $$DENG_WIN_INCLUDE_DIR/directinput.h \
        $$DENG_WIN_INCLUDE_DIR/mouse_win32.h \
        $$DENG_WIN_INCLUDE_DIR/resource.h

    INCLUDEPATH += $$DENG_WIN_INCLUDE_DIR

    SOURCES += \
        win32/src/dd_winit.c \
        win32/src/directinput.cpp \
        win32/src/sys_console.c \
        win32/src/sys_findfile.c \
        win32/src/joystick_win32.cpp \
        win32/src/mouse_win32.cpp

    !deng_nodisplaymode: SOURCES += win32/src/displaymode_win32.cpp
}
else:unix {
    # Common Unix (including Mac OS X).
    HEADERS += \
        $$DENG_UNIX_INCLUDE_DIR/dd_uinit.h \
        $$DENG_UNIX_INCLUDE_DIR/sys_path.h

    INCLUDEPATH += $$DENG_UNIX_INCLUDE_DIR

    SOURCES += \
        unix/src/dd_uinit.c \
        unix/src/joystick.c \
        unix/src/sys_console.c \
        unix/src/sys_findfile.c \
        unix/src/sys_path.c
}

macx {
    # Mac OS X only.
    HEADERS += \
        $$DENG_MAC_INCLUDE_DIR/MusicPlayer.h

    OBJECTIVE_SOURCES += \
        mac/src/MusicPlayer.m

    !deng_nodisplaymode: OBJECTIVE_SOURCES += mac/src/displaymode_macx.mm

    INCLUDEPATH += $$DENG_MAC_INCLUDE_DIR
}
else:unix {
    !deng_nodisplaymode {
        # Unix (non-Mac) only.
        SOURCES += \
            unix/src/displaymode_x11.cpp \
            unix/src/imKStoUCS.c
    }
}

deng_nodisplaymode {
    SOURCES += portable/src/displaymode_dummy.c
}

# Platform-independent sources.
SOURCES += \
    portable/src/abstractfile.c \
    portable/src/abstractresource.c \
    portable/src/animator.c \
    portable/src/audiodriver.c \
    portable/src/audiodriver_music.c \
    portable/src/b_command.c \
    portable/src/b_context.c \
    portable/src/b_device.c \
    portable/src/b_main.c \
    portable/src/b_util.c \
    portable/src/binarytree.cpp \
    portable/src/bitmapfont.c \
    portable/src/blockmap.c \
    portable/src/blockmapvisual.c \
    portable/src/blockset.c \
    portable/src/busymode.cpp \
    portable/src/map/bspbuilder.cpp \
    portable/src/map/bsp/hplane.cpp \
    portable/src/map/bsp/partitioner.cpp \
    portable/src/map/bsp/superblockmap.cpp \
    portable/src/map/entitydatabase.cpp \
    portable/src/bspleaf.cpp \
    portable/src/bspnode.c \
    portable/src/canvas.cpp \
    portable/src/canvaswindow.cpp \
    portable/src/cbuffer.c \
    portable/src/cl_frame.c \
    portable/src/cl_infine.c \
    portable/src/cl_main.c \
    portable/src/cl_mobj.c \
    portable/src/cl_player.c \
    portable/src/cl_sound.c \
    portable/src/cl_world.c \
    portable/src/colorpalette.c \
    portable/src/con_bar.c \
    portable/src/con_config.c \
    portable/src/con_data.c \
    portable/src/con_main.c \
    portable/src/dam_file.c \
    portable/src/dam_main.c \
    portable/src/dd_help.c \
    portable/src/dd_init.cpp \
    portable/src/dd_input.c \
    portable/src/dd_loop.c \
    portable/src/dd_main.c \
    portable/src/dd_pinit.c \
    portable/src/dd_plugin.c \
    portable/src/dd_wad.c \
    portable/src/def_data.c \
    portable/src/def_main.c \
    portable/src/def_read.c \
    portable/src/dfile.c \
    portable/src/dgl_common.c \
    portable/src/dgl_draw.c \
    portable/src/displaymode.cpp \
    portable/src/edit_bias.c \
    portable/src/edit_bsp.cpp \
    portable/src/edit_map.c \
    portable/src/fi_main.c \
    portable/src/filedirectory.cpp \
    portable/src/filelist.c \
    portable/src/finaleinterpreter.c \
    portable/src/fonts.c \
    portable/src/fs_main.c \
    portable/src/fs_util.c \
    portable/src/game.c \
    portable/src/gamemap.c \
    portable/src/generators.c \
    portable/src/gl_defer.c \
    portable/src/gl_deferredapi.c \
    portable/src/gl_draw.c \
    portable/src/gl_drawvectorgraphic.c \
    portable/src/gl_hq2x.c \
    portable/src/gl_main.c \
    portable/src/gl_pcx.c \
    portable/src/gl_tex.c \
    portable/src/gl_texmanager.c \
    portable/src/gl_tga.c \
    portable/src/gridmap.c \
    portable/src/hedge.cpp \
    portable/src/image.cpp \
    portable/src/json.cpp \
    portable/src/kdtree.c \
    portable/src/keycode.cpp \
    portable/src/library.c \
    portable/src/linedef.c \
    portable/src/lumpdirectory.c \
    portable/src/lumpfile.c \
    portable/src/m_bams.c \
    portable/src/m_decomp64.c \
    portable/src/m_linkedlist.c \
    portable/src/m_md5.c \
    portable/src/m_misc.c \
    portable/src/m_mus2midi.c \
    portable/src/m_nodepile.c \
    portable/src/m_stack.c \
    portable/src/m_vector.c \
    portable/src/masterserver.cpp \
    portable/src/materialarchive.c \
    portable/src/monitor.c \
    portable/src/mouse_qt.cpp \
    portable/src/nativeui.cpp \
    portable/src/net_buf.c \
    portable/src/net_demo.c \
    portable/src/net_event.c \
    portable/src/net_main.c \
    portable/src/net_msg.c \
    portable/src/net_ping.c \
    portable/src/p_cmd.c \
    portable/src/p_control.c \
    portable/src/p_data.cpp \
    portable/src/p_dmu.c \
    portable/src/p_intercept.c \
    portable/src/p_maputil.c \
    portable/src/p_mobj.c \
    portable/src/p_objlink.c \
    portable/src/p_particle.c \
    portable/src/p_players.c \
    portable/src/p_polyobjs.c \
    portable/src/p_sight.c \
    portable/src/p_think.c \
    portable/src/p_ticker.c \
    portable/src/pathdirectory.cpp \
    portable/src/pathdirectorynode.cpp \
    portable/src/pathmap.c \
    portable/src/plane.c \
    portable/src/point.c \
    portable/src/polyobj.c \
    portable/src/protocol.c \
    portable/src/propertyvalue.cpp \
    portable/src/r_data.c \
    portable/src/r_draw.c \
    portable/src/r_fakeradio.c \
    portable/src/r_lgrid.c \
    portable/src/r_lumobjs.c \
    portable/src/r_main.c \
    portable/src/r_model.c \
    portable/src/r_shadow.c \
    portable/src/r_sky.c \
    portable/src/r_things.c \
    portable/src/r_util.c \
    portable/src/r_world.c \
    portable/src/rect.c \
    portable/src/render/busyvisual.c \
    portable/src/render/rend_bias.c \
    portable/src/render/rend_clip.cpp \
    portable/src/render/rend_console.c \
    portable/src/render/rend_decor.c \
    portable/src/render/rend_dynlight.c \
    portable/src/render/rend_fakeradio.c \
    portable/src/render/rend_font.c \
    portable/src/render/rend_halo.c \
    portable/src/render/rend_list.c \
    portable/src/render/rend_main.c \
    portable/src/render/rend_model.c \
    portable/src/render/rend_particle.c \
    portable/src/render/rend_shadow.c \
    portable/src/render/rend_sky.c \
    portable/src/render/rend_sprite.c \
    portable/src/render/vignette.c \
    portable/src/resource/material.cpp \
    portable/src/resource/materials.cpp \
    portable/src/resource/materialvariant.cpp \
    portable/src/resource/texture.cpp \
    portable/src/resource/textures.cpp \
    portable/src/resource/texturevariant.cpp \
    portable/src/resourcenamespace.c \
    portable/src/s_cache.c \
    portable/src/s_environ.cpp \
    portable/src/s_logic.c \
    portable/src/s_main.c \
    portable/src/s_mus.c \
    portable/src/s_sfx.c \
    portable/src/s_wav.c \
    portable/src/sector.c \
    portable/src/sidedef.c \
    portable/src/size.c \
    portable/src/stringarray.cpp \
    portable/src/surface.c \
    portable/src/sv_frame.c \
    portable/src/sv_infine.c \
    portable/src/sv_main.c \
    portable/src/sv_missile.c \
    portable/src/sv_pool.c \
    portable/src/sv_sound.cpp \
    portable/src/svg.c \
    portable/src/sys_audiod_dummy.c \
    portable/src/sys_direc.c \
    portable/src/sys_input.c \
    portable/src/sys_network.c \
    portable/src/sys_opengl.c \
    portable/src/sys_reslocator.c \
    portable/src/sys_system.c \
    portable/src/tab_tables.c \
    portable/src/timer.cpp \
    portable/src/ui2_main.c \
    portable/src/ui_main.c \
    portable/src/ui_mpi.c \
    portable/src/ui_panel.c \
    portable/src/updater.cpp \
    portable/src/updater/downloaddialog.cpp \
    portable/src/updater/processcheckdialog.cpp \
    portable/src/updater/updateavailabledialog.cpp \
    portable/src/updater/updaterdialog.cpp \
    portable/src/updater/updatersettings.cpp \
    portable/src/updater/updatersettingsdialog.cpp \
    portable/src/uri.c \
    portable/src/vertex.cpp \
    portable/src/wadfile.cpp \
    portable/src/window.cpp \
    portable/src/zipfile.cpp \
    portable/src/zonedebug.c

!deng_nosdlmixer:!deng_nosdl {
    HEADERS += portable/include/sys_audiod_sdlmixer.h
    SOURCES += portable/src/sys_audiod_sdlmixer.c
}

# Use the fixed-point math from libcommon.
# TODO: Move it to the engine.
SOURCES += ../plugins/common/src/m_fixed.c

OTHER_FILES += \
    data/cphelp.txt \
    portable/include/mapdata.hs \
    portable/include/template.h.template \
    portable/src/template.c.template

# Resources ------------------------------------------------------------------

data.files = $$OUT_PWD/../doomsday.pk3

cfg.files = $$DENG_CONFIG_DIR/deng.de

startupdata.files = \
    data/cphelp.txt

# These fonts may be needed during the initial startup busy mode.
startupfonts.files = \
    data/fonts/console11.dfn \
    data/fonts/console14.dfn \
    data/fonts/console18.dfn \
    data/fonts/normal12.dfn \
    data/fonts/normal18.dfn \
    data/fonts/normal24.dfn \
    data/fonts/normalbold12.dfn \
    data/fonts/normalbold18.dfn \
    data/fonts/normalbold24.dfn \
    data/fonts/normallight12.dfn \
    data/fonts/normallight18.dfn \
    data/fonts/normallight24.dfn

startupgfx.files = \
    data/graphics/background.pcx \
    data/graphics/loading1.png \
    data/graphics/loading2.png \
    data/graphics/logo.png

macx {
    res.path = Contents/Resources
    res.files = \
        mac/res/English.lproj \
        mac/res/deng.icns

    cfg.path          = $${res.path}/config
    data.path         = $${res.path}
    startupdata.path  = $${res.path}/data
    startupfonts.path = $${res.path}/data/fonts
    startupgfx.path   = $${res.path}/data/graphics

    QMAKE_BUNDLE_DATA += cfg res data startupfonts startupdata startupgfx

    QMAKE_INFO_PLIST = ../build/mac/Info.plist

    # Since qmake is unable to copy directories as bundle data, let's copy
    # the frameworks manually.
    FW_DIR = \"$${OUT_PWD}/Doomsday.app/Contents/Frameworks/\"
    doPostLink("rm -rf $$FW_DIR")
    doPostLink("mkdir $$FW_DIR")
    !deng_nosdl {
        doPostLink("cp -fRp $${SDL_FRAMEWORK_DIR}/SDL.framework $$FW_DIR")
        !deng_nosdlmixer: doPostLink("cp -fRp $${SDL_FRAMEWORK_DIR}/SDL_mixer.framework $$FW_DIR")
    }

    # libdeng1 and 2 dynamic libraries.
    doPostLink("cp -fRp $$OUT_PWD/../libdeng2/libdeng2*dylib $$FW_DIR")
    doPostLink("cp -fRp $$OUT_PWD/../libdeng/libdeng1*dylib $$FW_DIR")

    # Fix the dynamic linker paths so they point to ../Frameworks/ inside the bundle.
    fixInstallName(Doomsday.app/Contents/MacOS/Doomsday, libdeng2.2.dylib, ..)
    fixInstallName(Doomsday.app/Contents/MacOS/Doomsday, libdeng1.1.dylib, ..)

    # Clean up previous deployment.
    doPostLink("rm -rf Doomsday.app/Contents/PlugIns/")
    doPostLink("rm -f Doomsday.app/Contents/Resources/qt.conf")

    doPostLink("macdeployqt Doomsday.app")
}

# Installation ---------------------------------------------------------------

win32 {
    # Windows installation.
<<<<<<< HEAD
    INSTALLS += target data startupdata startupgfx startupfonts cfg license
=======
    INSTALLS += target data startupdata startupgfx startupfonts license icon
>>>>>>> bdcfedc1

    target.path = $$DENG_LIB_DIR

    data.path = $$DENG_DATA_DIR
    startupdata.path = $$DENG_DATA_DIR
    startupfonts.path = $$DENG_DATA_DIR/fonts
    startupgfx.path = $$DENG_DATA_DIR/graphics
    cfg.path = $$DENG_DATA_DIR/config

    license.files = doc/LICENSE
    license.path = $$DENG_DOCS_DIR

    icon.files = win32/res/doomsday.ico
    icon.path = $$DENG_DATA_DIR/graphics
}
else:unix:!macx {
    # Generic Unix installation.
    INSTALLS += target data startupdata startupgfx startupfonts cfg readme

    target.path = $$DENG_BIN_DIR

    data.path = $$DENG_DATA_DIR
    startupdata.path = $$DENG_DATA_DIR
    startupfonts.path = $$DENG_DATA_DIR/fonts
    startupgfx.path = $$DENG_DATA_DIR/graphics
    cfg.path = $$DENG_DATA_DIR/config

    readme.files = ../doc/output/doomsday.6
    readme.path = $$PREFIX/share/man/man6
}<|MERGE_RESOLUTION|>--- conflicted
+++ resolved
@@ -738,11 +738,7 @@
 
 win32 {
     # Windows installation.
-<<<<<<< HEAD
-    INSTALLS += target data startupdata startupgfx startupfonts cfg license
-=======
-    INSTALLS += target data startupdata startupgfx startupfonts license icon
->>>>>>> bdcfedc1
+    INSTALLS += target data startupdata startupgfx startupfonts cfg license icon
 
     target.path = $$DENG_LIB_DIR
 
