/**\file bitmapfont.h
 *\section License
 * License: GPL
 * Online License Link: http://www.gnu.org/licenses/gpl.html
 *
 *\author Copyright © 2003-2012 Jaakko Keränen <jaakko.keranen@iki.fi>
 *\author Copyright © 2006-2012 Daniel Swanson <danij@dengine.net>
 *
 * This program is free software; you can redistribute it and/or modify
 * it under the terms of the GNU General Public License as published by
 * the Free Software Foundation; either version 2 of the License, or
 * (at your option) any later version.
 *
 * This program is distributed in the hope that it will be useful,
 * but WITHOUT ANY WARRANTY; without even the implied warranty of
 * MERCHANTABILITY or FITNESS FOR A PARTICULAR PURPOSE.  See the
 * GNU General Public License for more details.
 *
 * You should have received a copy of the GNU General Public License
 * along with this program; if not, write to the Free Software
 * Foundation, Inc., 51 Franklin St, Fifth Floor,
 * Boston, MA  02110-1301  USA
 */

#ifndef LIBDENG_BITMAPFONT_H
#define LIBDENG_BITMAPFONT_H

#include "font.h"

struct texturevariant_s;

// Data for a character.
typedef struct {
    RectRaw geometry;
    Point2Raw coords[4];
} bitmapfont_char_t;

typedef struct bitmapfont_s {
    /// Base font.
    font_t _base;

    /// Absolute file path to the archived version of this font (if any).
    ddstring_t _filePath;

    /// GL-texture name.
    DGLuint _tex;

    /// Size of the texture in pixels.
    Size2Raw _texSize;

    /// Character map.
    bitmapfont_char_t _chars[MAX_CHARS];
} bitmapfont_t;

font_t* BitmapFont_New(fontid_t bindId);
void BitmapFont_Delete(font_t* font);

void BitmapFont_Prepare(font_t* font);

void BitmapFont_SetFilePath(font_t* font, const char* filePath);

/// @return  GL-texture name.
DGLuint BitmapFont_GLTextureName(const font_t* font);
const Size2Raw* BitmapFont_TextureSize(const font_t* font);
int BitmapFont_TextureHeight(const font_t* font);
int BitmapFont_TextureWidth(const font_t* font);

void BitmapFont_DeleteGLTexture(font_t* font);

const RectRaw* BitmapFont_CharGeometry(font_t* font, unsigned char chr);
int BitmapFont_CharWidth(font_t* font, unsigned char ch);
int BitmapFont_CharHeight(font_t* font, unsigned char ch);

void BitmapFont_CharCoords(font_t* font, unsigned char ch, Point2Raw coords[4]);

// Data for a character.
typedef struct {
    RectRaw geometry;
    patchid_t patch;
<<<<<<< HEAD
    DGLuint tex;
=======
    struct texturevariant_s* tex;
>>>>>>> 639c80dc
    uint8_t border;
} bitmapcompositefont_char_t;

typedef struct bitmapcompositefont_s {
    /// Base font.
    font_t _base;

    /// Definition used to construct this else @c NULL if not applicable.
    struct ded_compositefont_s* _def;

    /// Character map.
    bitmapcompositefont_char_t _chars[MAX_CHARS];
} bitmapcompositefont_t;

font_t* BitmapCompositeFont_New(fontid_t bindId);
void BitmapCompositeFont_Delete(font_t* font);

void BitmapCompositeFont_Prepare(font_t* font);

const RectRaw* BitmapCompositeFont_CharGeometry(font_t* font, unsigned char chr);
int BitmapCompositeFont_CharWidth(font_t* font, unsigned char ch);
int BitmapCompositeFont_CharHeight(font_t* font, unsigned char ch);

struct ded_compositefont_s* BitmapCompositeFont_Definition(const font_t* font);
void BitmapCompositeFont_SetDefinition(font_t* font, struct ded_compositefont_s* def);

patchid_t BitmapCompositeFont_CharPatch(font_t* font, unsigned char ch);
void BitmapCompositeFont_CharSetPatch(font_t* font, unsigned char ch, const char* patchName);

struct texturevariant_s* BitmapCompositeFont_CharTexture(font_t* font, unsigned char ch);
void BitmapCompositeFont_ReleaseTextures(font_t* font);

uint8_t BitmapCompositeFont_CharBorder(font_t* font, unsigned char chr);

void BitmapCompositeFont_CharCoords(font_t* font, unsigned char chr, Point2Raw coords[4]);

#endif /* LIBDENG_BITMAPFONT_H */<|MERGE_RESOLUTION|>--- conflicted
+++ resolved
@@ -77,11 +77,7 @@
 typedef struct {
     RectRaw geometry;
     patchid_t patch;
-<<<<<<< HEAD
-    DGLuint tex;
-=======
     struct texturevariant_s* tex;
->>>>>>> 639c80dc
     uint8_t border;
 } bitmapcompositefont_char_t;
 
