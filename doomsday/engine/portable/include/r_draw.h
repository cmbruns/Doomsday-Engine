--- conflicted
+++ resolved
@@ -41,10 +41,6 @@
 void R_DrawPatch2(Texture* texture, int x, int y, int w, int h);
 void R_DrawPatch3(Texture* texture, int x, int y, int w, int h, boolean useOffsets);
 
-<<<<<<< HEAD
-void R_DrawPatchTiled(Texture* texture, int x, int y, int w, int h, DGLint wrapS, DGLint wrapT);
-=======
 void R_DrawPatchTiled(Texture* texture, int x, int y, int w, int h, int wrapS, int wrapT);
->>>>>>> 639c80dc
 
 #endif /* LIBDENG_REFRESH_DRAW_H */