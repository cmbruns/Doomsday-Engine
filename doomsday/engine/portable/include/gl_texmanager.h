/**\file gl_texmanager.h
 *\section License
 * License: GPL
 * Online License Link: http://www.gnu.org/licenses/gpl.html
 *
 *\author Copyright © 2003-2012 Jaakko Keränen <jaakko.keranen@iki.fi>
 *\author Copyright © 2006-2012 Daniel Swanson <danij@dengine.net>
 *
 * This program is free software; you can redistribute it and/or modify
 * it under the terms of the GNU General Public License as published by
 * the Free Software Foundation; either version 2 of the License, or
 * (at your option) any later version.
 *
 * This program is distributed in the hope that it will be useful,
 * but WITHOUT ANY WARRANTY; without even the implied warranty of
 * MERCHANTABILITY or FITNESS FOR A PARTICULAR PURPOSE.  See the
 * GNU General Public License for more details.
 *
 * You should have received a copy of the GNU General Public License
 * along with this program; if not, write to the Free Software
 * Foundation, Inc., 51 Franklin St, Fifth Floor,
 * Boston, MA  02110-1301  USA
 */

/**
 * GL-Texture Management.
 *
 * 'Runtime' textures are not loaded until precached or actually needed.
 * They may be cleared, in which case they will be reloaded when needed.
 *
 * 'System' textures are loaded at startup and remain in memory all the
 * time. After clearing they must be manually reloaded.
 */

#ifndef LIBDENG_GLTEXTURE_MANAGER_H
#define LIBDENG_GLTEXTURE_MANAGER_H

#include "dfile.h"
#include "r_data.h" /// \todo should not be included here.

#include "texture.h"
#include "texturevariantspecification.h"

struct image_s;
struct texturecontent_s;
struct texturevariant_s;

#define TEXQ_BEST               8
#define MINTEXWIDTH             8
#define MINTEXHEIGHT            8

extern int ratioLimit;
extern int mipmapping, filterUI, texQuality, filterSprites;
extern int texMagMode, texAniso;
extern int useSmartFilter;
extern int texMagMode;
extern int monochrome, upscaleAndSharpenPatches;
extern int glmode[6];
extern boolean fillOutlines;
extern boolean noHighResTex;
extern boolean noHighResPatches;
extern boolean highResWithPWAD;
extern byte loadExtAlways;

void GL_TexRegister(void);

/**
 * Called before real texture management is up and running, during engine
 * early init.
 */
void GL_EarlyInitTextureManager(void);

void GL_InitTextureManager(void);

void GL_ShutdownTextureManager(void);

/**
 * Call this if a full cleanup of the textures is required (engine update).
 */
void GL_ResetTextureManager(void);

void GL_TexReset(void);

/**
 * Determine the optimal size for a texture. Usually the dimensions are scaled
 * upwards to the next power of two.
 *
 * @param noStretch  If @c true, the stretching can be skipped.
 * @param isMipMapped  If @c true, we will require mipmaps (this has an effect
 *     on the optimal size).
 */
boolean GL_OptimalTextureSize(int width, int height, boolean noStretch, boolean isMipMapped,
    int* optWidth, int* optHeight);

/**
 * Change the GL minification filter for all prepared textures.
 */
void GL_SetAllTexturesMinFilter(int minFilter);

void GL_UpdateTexParams(int mipMode);

/**
 * Updates the textures, flats and sprites (gameTex) or the user
 * interface textures (patches and raw screens).
 */
void GL_SetTextureParams(int minMode, int gameTex, int uiTex);

/// Release all textures in all namespaces.
void GL_ReleaseTextures(void);

/// Release all textures flagged 'runtime'.
void GL_ReleaseRuntimeTextures(void);

/// Release all textures flagged 'system'.
void GL_ReleaseSystemTextures(void);

/**
 * Release all textures in the identified namespace(s).
 *
 * @param namespaceId  Unique identifier of the namespace to process or @c TN_ANY
 *     to release all textures in any namespace.
 */
void GL_ReleaseTexturesByNamespace(texturenamespaceid_t namespaceId);

/**
 * Release all textures associated with the specified @a texture.
 * @param texture  Logical Texture. Can be @c NULL, in which case this is a null-op.
 *
 * \note Can also be used as an iterator callback.
 */
int GL_ReleaseGLTexturesByTexture2(Texture* texture, void* paramaters);
int GL_ReleaseGLTexturesByTexture(Texture* texture); /*paramaters=NULL*/
<<<<<<< HEAD
=======

/**
 * Release all textures associated with the specified variant @a texture.
 */
void GL_ReleaseVariantTexture(struct texturevariant_s* texture);
>>>>>>> 639c80dc

/**
 * Release all variants of @a tex which match @a spec.
 *
 * @param texture  Logical Texture to process. Can be @c NULL, in which case this is a null-op.
 * @param spec  Specification to match. Comparision mode is exact and not fuzzy.
 */
void GL_ReleaseVariantTexturesBySpec(Texture* tex, texturevariantspecification_t* spec);

/// Release all textures associated with the identified colorpalette @a paletteId.
void GL_ReleaseTexturesByColorPalette(colorpaletteid_t paletteId);

/// Release all textures used with 'Raw Images'.
void GL_ReleaseTexturesForRawImages(void);

void GL_PruneTextureVariantSpecifications(void);

/**
 * Prepares all the system textures (dlight, ptcgens).
 */
void GL_LoadSystemTextures(void);

/**
 * @param glFormat  Identifier of the desired GL texture format.
 * @param loadFormat  Identifier of the GL texture format used during upload.
 * @param pixels  Texture pixel data to be uploaded.
 * @param width  Width of the texture in pixels.
 * @param height  Height of the texture in pixels.
 * @param genMipmaps  If negative sets a specific mipmap level, e.g.:
 *      @c -1, means mipmap level 1.
 *
 * @return  @c true iff successful.
 */
boolean GL_UploadTexture(int glFormat, int loadFormat, const uint8_t* pixels,
    int width, int height, int genMipmaps);

/**
 * @param glFormat  Identifier of the desired GL texture format.
 * @param loadFormat  Identifier of the GL texture format used during upload.
 * @param pixels  Texture pixel data to be uploaded.
 * @param width  Width of the texture in pixels.
 * @param height  Height of the texture in pixels.
 * @param grayFactor  Strength of the blend where @c 0:none @c 1:full.
 *
 * @return  @c true iff successful.
 */
boolean GL_UploadTextureGrayMipmap(int glFormat, int loadFormat, const uint8_t* pixels,
    int width, int height, float grayFactor);

/**
 * \note Can be rather time-consuming due to forced scaling operations and
 * the generation of mipmaps.
 */
void GL_UploadTextureContent(const struct texturecontent_s* content);

uint8_t* GL_LoadImage(struct image_s* img, const char* filePath);
uint8_t* GL_LoadImageStr(struct image_s* img, const ddstring_t* filePath);

TexSource GL_LoadRawTex(struct image_s* image, const rawtex_t* r);

TexSource GL_LoadExtTexture(struct image_s* image, const char* name, gfxmode_t mode);
TexSource GL_LoadExtTextureEX(struct image_s* image, const char* searchPath,
    const char* optionalSuffix, boolean quiet);

TexSource GL_LoadFlatLump(struct image_s* image, DFile* file);

<<<<<<< HEAD
byte GL_LoadPatchLumpAsPatch(struct image_s* image, DFile* file, int tclass, int tmap,
    int border, Texture* tex);
=======
TexSource GL_LoadPatchLumpAsPatch(struct image_s* image, DFile* file, int tclass,
    int tmap, int border, Texture* tex);
>>>>>>> 639c80dc

TexSource GL_LoadDetailTextureLump(struct image_s* image, DFile* file);

<<<<<<< HEAD
byte GL_LoadPatchComposite(struct image_s* image, Texture* tex);

byte GL_LoadPatchCompositeAsSky(struct image_s* image, Texture* tex, boolean zeroMask);
=======
TexSource GL_LoadPatchComposite(struct image_s* image, Texture* tex);

TexSource GL_LoadPatchCompositeAsSky(struct image_s* image, Texture* tex, boolean zeroMask);
>>>>>>> 639c80dc

/**
 * Compare the given TextureVariantSpecifications and determine whether they can
 * be considered equal (dependent on current engine state and the available features
 * of the GL implementation).
 */
int GL_CompareTextureVariantSpecifications(const texturevariantspecification_t* a,
    const texturevariantspecification_t* b);

/**
 * Prepare a TextureVariantSpecification according to usage context. If incomplete
 * context information is supplied, suitable defaults are chosen in their place.
 *
 * @param tc  Usage context.
 * @param flags  @see textureVariantSpecificationFlags
 * @param border  Border size in pixels (all edges).
 * @param tClass  Color palette translation class.
 * @param tMap  Color palette translation map.
 *
 * @return  A rationalized and valid TextureVariantSpecification or @c NULL if out of memory.
 */
texturevariantspecification_t* GL_TextureVariantSpecificationForContext(
    texturevariantusagecontext_t tc, int flags, byte border, int tClass,
    int tMap, int wrapS, int wrapT, int minFilter, int magFilter, int anisoFilter,
    boolean mipmapped, boolean gammaCorrection, boolean noStretch, boolean toAlpha);

/**
 * Prepare a TextureVariantSpecification according to usage context. If incomplete
 * context information is supplied, suitable defaults are chosen in their place.
 *
 * @return  A rationalized and valid TextureVariantSpecification or @c NULL if out of memory.
 */
texturevariantspecification_t* GL_DetailTextureVariantSpecificationForContext(
    float contrast);

/**
 * Output a human readable representation of TextureVariantSpecification to console.
 *
 * @param spec  Specification to echo.
 */
void GL_PrintTextureVariantSpecification(const texturevariantspecification_t* spec);

/// Result of a request to prepare a TextureVariant
typedef enum {
    PTR_NOTFOUND = 0,       /// Failed. No suitable variant could be found/prepared.
    PTR_FOUND,              /// Success. Reusing a cached resource.
    PTR_UPLOADED_ORIGINAL,  /// Success. Prepared and cached using an original-game resource.
    PTR_UPLOADED_EXTERNAL   /// Success. Prepared and cached using an external-replacement resource.
} preparetextureresult_t;

/**
 * Attempt to prepare a variant of Texture which fulfills the specification
 * defined by the usage context. If a suitable variant cannot be found a new
 * one will be constructed and prepared.
 *
 * \note If a cache miss occurs texture content data may need to be uploaded
 * to GL to satisfy the variant specification. However the actual upload will
 * be deferred if possible. This has the side effect that although the variant
 * is considered "prepared", attempting to render using the associated texture
 * will result in "uninitialized" white texels being used instead.
 *
 * @param tex  Texture from which a prepared variant is desired.
 * @param spec  Variant specification for the proposed usage context.
 * @param returnOutcome  If not @c NULL detailed result information for this
 *      process is written back here.
 *
 * @return  GL-name of the prepared texture if successful else @c 0
 */
DGLuint GL_PrepareTexture2(Texture* tex, texturevariantspecification_t* spec, preparetextureresult_t* returnOutcome);
DGLuint GL_PrepareTexture(Texture* tex, texturevariantspecification_t* spec); /* returnOutcome=NULL */

/**
 * Same as GL_PrepareTexture(2) except for visibility of TextureVariant.
 */
<<<<<<< HEAD
const struct texturevariant_s* GL_PrepareTextureVariant2(Texture* tex, texturevariantspecification_t* spec, preparetextureresult_t* returnOutcome);
const struct texturevariant_s* GL_PrepareTextureVariant(Texture* tex, texturevariantspecification_t* spec); /* returnOutcome=NULL*/
=======
struct texturevariant_s* GL_PrepareTextureVariant2(Texture* tex, texturevariantspecification_t* spec, preparetextureresult_t* returnOutcome);
struct texturevariant_s* GL_PrepareTextureVariant(Texture* tex, texturevariantspecification_t* spec); /* returnOutcome=NULL*/

/**
 * Bind this texture to the currently active texture unit.
 * The bind process may result in modification of the GL texture state
 * according to the specification used to define this variant.
 *
 * @param tex  TextureVariant object which represents the GL texture to be bound.
 */
void GL_BindTexture(struct texturevariant_s* tex);
>>>>>>> 639c80dc

/**
 * Here follows miscellaneous routines currently awaiting refactoring into the
 * revised texture management APIs.
 */

/**
 * Set mode to 2 to include an alpha channel. Set to 3 to make the actual pixel
 * colors all white.
 */
DGLuint GL_PrepareExtTexture(const char* name, gfxmode_t mode, int useMipmap,
    int minFilter, int magFilter, int anisoFilter, int wrapS, int wrapT, int flags);

DGLuint GL_PrepareSysFlareTexture(flaretexid_t flare);
DGLuint GL_PrepareLightMap(const Uri* path);
DGLuint GL_PrepareLSTexture(lightingtexid_t which);
<<<<<<< HEAD
DGLuint GL_PreparePatchTexture(Texture* tex);
=======
>>>>>>> 639c80dc
DGLuint GL_PrepareRawTexture(rawtex_t* rawTex);

struct texturevariant_s* GL_PreparePatchTexture2(Texture* tex, int wrapS, int wrapT);
struct texturevariant_s* GL_PreparePatchTexture(Texture* tex);

/**
 * Attempt to locate and prepare a flare texture.
 * Somewhat more complicated than it needs to be due to the fact there
 * are two different selection methods.
 *
 * @param name  Name of a flare texture or "0" to "4".
 * @param oldIdx  Old method of flare texture selection, by id.
 */
DGLuint GL_PrepareFlareTexture(const Uri* path, int oldIdx);

DGLuint GL_NewTextureWithParams(dgltexformat_t format, int width, int height,
    const uint8_t* pixels, int flags);
DGLuint GL_NewTextureWithParams2(dgltexformat_t format, int width, int height,
    const uint8_t* pixels, int flags, int grayMipmap, int minFilter, int magFilter,
    int anisoFilter, int wrapS, int wrapT);

#endif /* LIBDENG_GLTEXTURE_MANAGER_H */<|MERGE_RESOLUTION|>--- conflicted
+++ resolved
@@ -130,14 +130,11 @@
  */
 int GL_ReleaseGLTexturesByTexture2(Texture* texture, void* paramaters);
 int GL_ReleaseGLTexturesByTexture(Texture* texture); /*paramaters=NULL*/
-<<<<<<< HEAD
-=======
 
 /**
  * Release all textures associated with the specified variant @a texture.
  */
 void GL_ReleaseVariantTexture(struct texturevariant_s* texture);
->>>>>>> 639c80dc
 
 /**
  * Release all variants of @a tex which match @a spec.
@@ -204,25 +201,14 @@
 
 TexSource GL_LoadFlatLump(struct image_s* image, DFile* file);
 
-<<<<<<< HEAD
-byte GL_LoadPatchLumpAsPatch(struct image_s* image, DFile* file, int tclass, int tmap,
-    int border, Texture* tex);
-=======
 TexSource GL_LoadPatchLumpAsPatch(struct image_s* image, DFile* file, int tclass,
     int tmap, int border, Texture* tex);
->>>>>>> 639c80dc
 
 TexSource GL_LoadDetailTextureLump(struct image_s* image, DFile* file);
 
-<<<<<<< HEAD
-byte GL_LoadPatchComposite(struct image_s* image, Texture* tex);
-
-byte GL_LoadPatchCompositeAsSky(struct image_s* image, Texture* tex, boolean zeroMask);
-=======
 TexSource GL_LoadPatchComposite(struct image_s* image, Texture* tex);
 
 TexSource GL_LoadPatchCompositeAsSky(struct image_s* image, Texture* tex, boolean zeroMask);
->>>>>>> 639c80dc
 
 /**
  * Compare the given TextureVariantSpecifications and determine whether they can
@@ -297,10 +283,6 @@
 /**
  * Same as GL_PrepareTexture(2) except for visibility of TextureVariant.
  */
-<<<<<<< HEAD
-const struct texturevariant_s* GL_PrepareTextureVariant2(Texture* tex, texturevariantspecification_t* spec, preparetextureresult_t* returnOutcome);
-const struct texturevariant_s* GL_PrepareTextureVariant(Texture* tex, texturevariantspecification_t* spec); /* returnOutcome=NULL*/
-=======
 struct texturevariant_s* GL_PrepareTextureVariant2(Texture* tex, texturevariantspecification_t* spec, preparetextureresult_t* returnOutcome);
 struct texturevariant_s* GL_PrepareTextureVariant(Texture* tex, texturevariantspecification_t* spec); /* returnOutcome=NULL*/
 
@@ -312,7 +294,6 @@
  * @param tex  TextureVariant object which represents the GL texture to be bound.
  */
 void GL_BindTexture(struct texturevariant_s* tex);
->>>>>>> 639c80dc
 
 /**
  * Here follows miscellaneous routines currently awaiting refactoring into the
@@ -329,10 +310,6 @@
 DGLuint GL_PrepareSysFlareTexture(flaretexid_t flare);
 DGLuint GL_PrepareLightMap(const Uri* path);
 DGLuint GL_PrepareLSTexture(lightingtexid_t which);
-<<<<<<< HEAD
-DGLuint GL_PreparePatchTexture(Texture* tex);
-=======
->>>>>>> 639c80dc
 DGLuint GL_PrepareRawTexture(rawtex_t* rawTex);
 
 struct texturevariant_s* GL_PreparePatchTexture2(Texture* tex, int wrapS, int wrapT);
