/**\file
 *\section License
 * License: GPL
 * Online License Link: http://www.gnu.org/licenses/gpl.html
 *
 *\author Copyright © 2007-2009 Jaakko Keränen <jaakko.keranen@iki.fi>
 *\author Copyright © 2007-2009 Daniel Swanson <danij@dengine.net>
 *\author Copyright © 2007 Jamie Jones <jamie_jones_au@yahoo.com.au>
 *
 * This program is free software; you can redistribute it and/or modify
 * it under the terms of the GNU General Public License as published by
 * the Free Software Foundation; either version 2 of the License, or
 * (at your option) any later version.
 *
 * This program is distributed in the hope that it will be useful,
 * but WITHOUT ANY WARRANTY; without even the implied warranty of
 * MERCHANTABILITY or FITNESS FOR A PARTICULAR PURPOSE.  See the
 * GNU General Public License for more details.
 *
 * You should have received a copy of the GNU General Public License
 * along with this program; if not, write to the Free Software
 * Foundation, Inc., 51 Franklin St, Fifth Floor,
 * Boston, MA  02110-1301  USA
 */

/**
 * con_busy.c: Console Busy Mode
 *
 * Draws the screen while the main engine thread is working a long
 * operation. The busy mode can be configured to be displaying a progress
 * bar, the console output, or a more generic "please wait" message.
 */

// HEADER FILES ------------------------------------------------------------

#include <math.h>

#include "de_base.h"
#include "de_console.h"
#include "de_system.h"
#include "de_graphics.h"
#include "de_refresh.h"
#include "de_ui.h"
#include "de_misc.h"

// MACROS ------------------------------------------------------------------

// TYPES -------------------------------------------------------------------

// EXTERNAL FUNCTION PROTOTYPES --------------------------------------------

// PUBLIC FUNCTION PROTOTYPES ----------------------------------------------

// PRIVATE FUNCTION PROTOTYPES ---------------------------------------------

static void Con_BusyLoop(void);
static void Con_BusyDrawer(void);
static void Con_BusyLoadTextures(void);
static void Con_BusyDeleteTextures(void);

// EXTERNAL DATA DECLARATIONS ----------------------------------------------

// PUBLIC DATA DEFINITIONS -------------------------------------------------

// PRIVATE DATA DEFINITIONS ------------------------------------------------

static boolean busyInited;
static int busyMode;
static char* busyTaskName;
static thread_t busyThread;
static timespan_t busyTime;
static volatile boolean busyDone;
static volatile boolean busyDoneCopy;
static volatile const char* busyError = NULL;
static int busyFont = 0;
static int busyFontHgt; // Height of the font.
static mutex_t busy_Mutex; // To prevent Data races in the busy thread.

static DGLuint texLoading[2];
static DGLuint texScreenshot; // Captured screenshot of the latest frame.

// CODE --------------------------------------------------------------------

/**
 * Busy mode.
 *
 * @param flags         Busy mode flags (see BUSYF_PROGRESS_BAR and others).
 * @param taskName      Optional task name (drawn with the progress bar).
 * @param worker        Worker thread that does processing while in busy mode.
 * @param workerData    Data context for the worker thread.
 *
 * @return              Return value of the worker.
 */
int Con_Busy(int flags, const char* taskName, busyworkerfunc_t worker,
             void* workerData)
{
    int                 result = 0;

    if(!busyInited)
    {
        busy_Mutex = Sys_CreateMutex("BUSY_MUTEX");
    }

    if(busyInited)
    {
        Con_Error("Con_Busy: Already busy.\n");
    }

    busyMode = flags;
    Sys_Lock(busy_Mutex);
    busyDone = false;
    if(taskName && taskName[0])
    {   // Take a copy of the task name.
        size_t              len = strlen(taskName);

<<<<<<< HEAD
        busyTaskName = M_Calloc(len+1);
=======
        busyTaskName = M_Calloc(len + 1);
>>>>>>> 1e2e79b0
        snprintf(busyTaskName, len, "%s", taskName);
    }
    Sys_Unlock(busy_Mutex);

    // Load any textures needed in this mode.
    Con_BusyLoadTextures();

    busyInited = true;

    // Start the busy worker thread, which will proces things in the
    // background while we keep the user occupied with nice animations.
    busyThread = Sys_StartThread(worker, workerData);

    // Wait for the busy thread to stop.
    Con_BusyLoop();

    // Free resources.
    Con_BusyDeleteTextures();
    if(busyTaskName)
        M_Free(busyTaskName);
    busyTaskName = NULL;

    if(busyError)
    {
        Con_AbnormalShutdown((const char*) busyError);
    }

    // Make sure the worker finishes before we continue.
    result = Sys_WaitThread(busyThread);
    busyThread = NULL;
    busyInited = false;

    // Make sure that any remaining deferred content gets uploaded.
    if(!(isDedicated || (busyMode & BUSYF_NO_UPLOADS)))
    {
        GL_UploadDeferredContent(0);
    }

    return result;
}

/**
 * Called by the busy worker to shutdown the engine immediately.
 *
 * @param message       Message, expected to exist until the engine closes.
 */
void Con_BusyWorkerError(const char* message)
{
    busyError = message;
    Con_BusyWorkerEnd();
}

/**
 * Called by the busy worker thread when it has finished processing,
 * to end busy mode.
 */
void Con_BusyWorkerEnd(void)
{
    if(!busyInited)
        return;

    Sys_Lock(busy_Mutex);
    busyDone = true;
    Sys_Unlock(busy_Mutex);
}

boolean Con_IsBusy(void)
{
    return busyInited;
}

static void Con_BusyLoadTextures(void)
{
    image_t             image;

    if(isDedicated)
        return;

    if(!(busyMode & BUSYF_STARTUP))
    {
        // Not in startup, so take a copy of the current frame contents.
        Con_AcquireScreenshotTexture();
    }

    // Need to load the progress indicator?
    if(busyMode & (BUSYF_ACTIVITY | BUSYF_PROGRESS_BAR))
    {
        // These must be real files in the base dir because virtual files haven't
        // been loaded yet when engine startup is done.
        if(GL_LoadImage(&image, "}data/graphics/loading1.png"))
        {
            texLoading[0] = GL_NewTextureWithParams(DGL_RGBA, image.width, image.height,
                                                    image.pixels, TXCF_NEVER_DEFER);
            GL_DestroyImage(&image);
        }

        if(GL_LoadImage(&image, "}data/graphics/loading2.png"))
        {
            texLoading[1] = GL_NewTextureWithParams(DGL_RGBA, image.width, image.height,
                                                    image.pixels, TXCF_NEVER_DEFER);
            GL_DestroyImage(&image);
        }
    }

    if((busyMode & BUSYF_CONSOLE_OUTPUT) || busyTaskName)
    {
        const char*         fontName;

        if(!(theWindow->width > 640))
            fontName = "normal12";
        else
            fontName = "normal18";

        if(FR_PrepareFont(fontName))
        {
            busyFont = FR_GetCurrent();
            busyFontHgt = FR_TextHeight("A");
        }
    }
}

static void Con_BusyDeleteTextures(void)
{
    if(isDedicated)
        return;

    // Destroy the font.
/*    if(busyFont)
    {
        FR_DestroyFont(busyFont);
    }*/

    glDeleteTextures(2, (const GLuint*) texLoading);
    texLoading[0] = texLoading[1] = 0;

    busyFont = 0;

    // Don't release this yet if doing a wipe.
    Con_ReleaseScreenshotTexture();
}

/**
 * Take a screenshot and store it as a texture.
 */
void Con_AcquireScreenshotTexture(void)
{
    int                 oldMaxTexSize = GL_state.maxTexSize;
    byte*               frame;
#ifdef _DEBUG
    timespan_t          startTime;
#endif

    if(texScreenshot)
    {
        Con_ReleaseScreenshotTexture();
    }

#ifdef _DEBUG
    startTime = Sys_GetRealSeconds();
#endif

    frame = M_Malloc(theWindow->width * theWindow->height * 3);
    GL_Grab(0, 0, theWindow->width, theWindow->height, DGL_RGB, frame);
    GL_state.maxTexSize = 512; // A bit of a hack, but don't use too large a texture.
    texScreenshot = GL_UploadTexture(frame, theWindow->width, theWindow->height,
                                     false, false, true, false, true,
                                     GL_LINEAR, GL_LINEAR, 0 /*no anisotropy*/,
                                     GL_CLAMP_TO_EDGE, GL_CLAMP_TO_EDGE,
                                     TXCF_NEVER_DEFER|TXCF_NO_COMPRESSION);
    GL_state.maxTexSize = oldMaxTexSize;
    M_Free(frame);

#ifdef _DEBUG
    printf("Con_AcquireScreenshotTexture: Took %.2f seconds.\n",
           Sys_GetRealSeconds() - startTime);
#endif
}

void Con_ReleaseScreenshotTexture(void)
{
    glDeleteTextures(1, (const GLuint*) &texScreenshot);
    texScreenshot = 0;
}

/**
 * The busy thread main function. Runs until busyDone set to true.
 */
static void Con_BusyLoop(void)
{
    boolean             canDraw = !isDedicated;
    boolean             canUpload =
        !(isDedicated || (busyMode & BUSYF_NO_UPLOADS));
    timespan_t          startTime = Sys_GetRealSeconds();

    if(canDraw)
    {
        glMatrixMode(GL_PROJECTION);
        glPushMatrix();
        glLoadIdentity();
        glOrtho(0, theWindow->width, theWindow->height, 0, -1, 1);
    }

    Sys_Lock(busy_Mutex);
    busyDoneCopy = busyDone;
    Sys_Unlock(busy_Mutex);

    while(!busyDoneCopy || (canUpload && GL_GetDeferredCount() > 0))
    {
        Sys_Lock(busy_Mutex);
        busyDoneCopy = busyDone;
        Sys_Unlock(busy_Mutex);

        Sys_Sleep(20);

        if(canUpload)
        {   // Make sure that any deferred content gets uploaded.
            GL_UploadDeferredContent(15);
        }

        // Update the time.
        busyTime = Sys_GetRealSeconds() - startTime;

        // Time for an update?
        if(canDraw)
            Con_BusyDrawer();
    }

    if(canDraw)
    {
        glMatrixMode(GL_PROJECTION);
        glPopMatrix();
    }

    if(verbose)
    {
        Con_Message("Con_Busy: Was busy for %.2lf seconds.\n", busyTime);
    }
}

/**
 * Draws the captured screenshot as a background, or just clears the screen if no
 * screenshot is available.
 */
static void Con_DrawScreenshotBackground(float x, float y, float width,
                                         float height)
{
    if(texScreenshot)
    {
        glEnable(GL_TEXTURE_2D);
        glBindTexture(GL_TEXTURE_2D, texScreenshot);

        glColor3ub(255, 255, 255);
        glBegin(GL_QUADS);
            glTexCoord2f(0, 1);
            glVertex2f(x, y);
            glTexCoord2f(1, 1);
            glVertex2f(x + width, y);
            glTexCoord2f(1, 0);
            glVertex2f(x + width, y + height);
            glTexCoord2f(0, 0);
            glVertex2f(x, y + height);
        glEnd();
    }
    else
    {
        glClear(GL_COLOR_BUFFER_BIT);
    }
}

/**
 * @param 0...1, to indicate how far things have progressed.
 */
static void Con_BusyDrawIndicator(float x, float y, float radius, float pos)
{
    float               col[4] = {1.f, 1.f, 1.f, .2f};
    int                 i = 0;
    int                 edgeCount = 0;
    int                 backW, backH;

    backW = backH = (radius * 2);

    pos = MINMAX_OF(0, pos, 1);
    edgeCount = MAX_OF(1, pos * 30);

    // Draw a background.
    glDisable(GL_TEXTURE_2D);
    glEnable(GL_BLEND);
    GL_BlendMode(BM_NORMAL);

    glBegin(GL_TRIANGLE_FAN);
        glColor4ub(0, 0, 0, 140);
        glVertex2f(x, y);
        glColor4ub(0, 0, 0, 0);
        glVertex2f(x, y - backH);
        glVertex2f(x + backW*.8f, y - backH*.8f);
        glVertex2f(x + backW, y);
        glVertex2f(x + backW*.8f, y + backH*.8f);
        glVertex2f(x, y + backH);
        glVertex2f(x - backW*.8f, y + backH*.8f);
        glVertex2f(x - backW, y);
        glVertex2f(x - backW*.8f, y - backH*.8f);
        glVertex2f(x, y - backH);
    glEnd();

    // Draw the frame.
    glEnable(GL_TEXTURE_2D);

    glBindTexture(GL_TEXTURE_2D, texLoading[0]);
    GL_DrawRect(x - radius, y - radius, radius*2, radius*2, col[0], col[1], col[2], col[3]);

    // Rotate around center.
    glMatrixMode(GL_TEXTURE);
    glPushMatrix();
    glLoadIdentity();
    glTranslatef(.5f, .5f, 0.f);
    glRotatef(-busyTime * 20, 0.f, 0.f, 1.f);
    glTranslatef(-.5f, -.5f, 0.f);

    // Draw a fan.
    glColor4f(col[0], col[1], col[2], .66f);
    glBindTexture(GL_TEXTURE_2D, texLoading[1]);
    glBegin(GL_TRIANGLE_FAN);
    // Center.
    glTexCoord2f(.5f, .5f);
    glVertex2f(x, y);
    // Vertices along the edge.
    for(i = 0; i <= edgeCount; ++i)
    {
        float               angle = 2 * PI * pos *
            (i / (float)edgeCount) + PI/2;

        glTexCoord2f(.5f + cos(angle)*.5f, .5f + sin(angle)*.5f);
        glVertex2f(x + cos(angle)*radius*1.105f, y + sin(angle)*radius*1.105f);
    }
    glEnd();

    glMatrixMode(GL_TEXTURE);
    glPopMatrix();

    // Draw the task name.
    if(busyTaskName)
    {
        glColor4f(1.f, 1.f, 1.f, .66f);
        FR_TextOut(busyTaskName, x+radius, y - busyFontHgt/2);
    }
}

#define LINE_COUNT 4

/**
 * @return              Number of new lines since the old ones.
 */
static int GetBufLines(cbuffer_t* buffer, cbline_t const **oldLines)
{
    cbline_t const*     bufLines[LINE_COUNT + 1];
    int                 count;
    int                 newCount = 0;
    int                 i, k;

    count = Con_BufferGetLines(buffer, LINE_COUNT, -LINE_COUNT, bufLines);
    for(i = 0; i < count; ++i)
    {
        for(k = 0; k < 2 * LINE_COUNT - newCount; ++k)
        {
            if(oldLines[k] == bufLines[i])
            {
                goto lineIsNotNew;
            }
        }

        newCount++;
        for(k = 0; k < (2 * LINE_COUNT - 1); ++k)
            oldLines[k] = oldLines[k+1];

        //memmove(oldLines, oldLines + 1, sizeof(cbline_t*) * (2 * LINE_COUNT - 1));
        oldLines[2 * LINE_COUNT - 1] = bufLines[i];

lineIsNotNew:;
    }
    return newCount;
}

/**
 * Draws a number of console output to the bottom of the screen.
 * \fixme: Wow. I had some weird time hacking the smooth scrolling. Cleanup would be
 *         good some day. -jk
 */
void Con_BusyDrawConsoleOutput(void)
{
    cbuffer_t*          buffer;
    static cbline_t const* visibleBusyLines[2 * LINE_COUNT];
    static float        scroll = 0;
    static float        scrollStartTime = 0;
    static float        scrollEndTime = 0;
    static double       lastNewTime = 0;
    static double       timeSinceLastNew = 0;
    double              nowTime = 0;
    float               y, topY;
    uint                i, newCount;

    buffer = Con_GetConsoleBuffer();
    newCount = GetBufLines(buffer, visibleBusyLines);
    nowTime = Sys_GetRealSeconds();
    if(newCount > 0)
    {
        timeSinceLastNew = nowTime - lastNewTime;
        lastNewTime = nowTime;
        if(nowTime < scrollEndTime)
        {
            // Abort last scroll.
            scroll = 0;
            scrollStartTime = nowTime;
            scrollEndTime = nowTime;
        }
        else
        {
            double              interval =
                MIN_OF(timeSinceLastNew/2, 1.3);

            // Begin new scroll.
            scroll = newCount;
            scrollStartTime = nowTime;
            scrollEndTime = nowTime + interval;
        }
    }

    glDisable(GL_TEXTURE_2D);
    glEnable(GL_BLEND);
    GL_BlendMode(BM_NORMAL);

    // Dark gradient as background.
    glBegin(GL_QUADS);
    glColor4ub(0, 0, 0, 0);
    y = theWindow->height - (LINE_COUNT + 3) * busyFontHgt;
    glVertex2f(0, y);
    glVertex2f(theWindow->width, y);
    glColor4ub(0, 0, 0, 128);
    glVertex2f(theWindow->width, theWindow->height);
    glVertex2f(0, theWindow->height);
    glEnd();

    glEnable(GL_TEXTURE_2D);

    // The text lines.
    topY = y = theWindow->height - busyFontHgt * (2 * LINE_COUNT + .5f);
    if(newCount > 0 ||
       (nowTime >= scrollStartTime && nowTime < scrollEndTime && scrollEndTime > scrollStartTime))
    {
        if(scrollEndTime - scrollStartTime > 0)
            y += scroll * (scrollEndTime - nowTime) / (scrollEndTime - scrollStartTime) *
                busyFontHgt;
    }

    for(i = 0; i < 2 * LINE_COUNT; ++i, y += busyFontHgt)
    {
        float               color = 1;//lineAlpha[i];
        const cbline_t*     line = visibleBusyLines[i];

        if(!line)
            continue;

        color = ((y - topY) / busyFontHgt) - (LINE_COUNT - 1);
        if(color < LINE_COUNT)
            color = MINMAX_OF(0, color/2, 1);
        else
            color = 1 - (color - LINE_COUNT);

        if(!(line->flags & CBLF_RULER)) // ignore rulers.
        {
            if(!line->text)
                continue;

            glColor4f(1.f, 1.f, 1.f, color);
            FR_TextOut(line->text, (theWindow->width - FR_TextWidth(line->text))/2, y);
        }
    }

#undef LINE_COUNT
}

/**
 * Busy drawer function. The entire frame is drawn here.
 */
static void Con_BusyDrawer(void)
{
    float               pos = 0;

    Con_DrawScreenshotBackground(0, 0, theWindow->width, theWindow->height);

    // Indefinite activity?
    if(busyMode & BUSYF_ACTIVITY)
    {
        pos = 1;
    }
    else if(busyMode & BUSYF_PROGRESS_BAR)
    {
        // The progress is animated elsewhere.
        pos = Con_GetProgress();
    }
    Con_BusyDrawIndicator(theWindow->width/2, theWindow->height/2, theWindow->height/12, pos);

    // Output from the console?
    if(busyMode & BUSYF_CONSOLE_OUTPUT)
    {
        Con_BusyDrawConsoleOutput();
    }

    Sys_UpdateWindow(windowIDX);
}

#if 0
/*
 * The startup screen mode is used during engine startup.  In startup
 * mode, the whole screen is used for console output.
 */
void Con_StartupInit(void)
{
    static boolean firstTime = true;

    if(novideo)
        return;

    GL_InitVarFont();
    fontHgt = FR_SingleLineHeight("Doomsday!");

    glMatrixMode(GL_PROJECTION);
    glPushMatrix();
    glLoadIdentity();
    glOrtho(0, glScreenWidth, glScreenHeight, 0, -1, 1);

    if(firstTime)
    {
        titleText = "Doomsday " DOOMSDAY_VERSION_TEXT " Startup";
        firstTime = false;
    }
    else
    {
        titleText = "Doomsday " DOOMSDAY_VERSION_TEXT;
    }

    // Load graphics.
    startupLogo = GL_PrepareExtTexture(DDRC_GRAPHICS, "Background", LGM_GRAYSCALE,
        false, GL_LINEAR, GL_LINEAR, 0 /*no anisotropy*/, GL_CLAMP_TO_EDGE,
        GL_CLAMP_TO_EDGE, 0);
}

void Con_StartupDone(void)
{
    if(isDedicated)
        return;
    titleText = "Doomsday " DOOMSDAY_VERSION_TEXT;
    glDeleteTextures(1, (const GLuint*) &startupLogo);
    startupLogo = 0;
    glMatrixMode(GL_PROJECTION);
    glPopMatrix();
    GL_ShutdownVarFont();

    // Update the secondary title and the game status.
    strncpy(secondaryTitleText, (char *) gx.GetVariable(DD_GAME_ID),
            sizeof(secondaryTitleText) - 1);
    strncpy(statusText, (char *) gx.GetVariable(DD_GAME_MODE),
            sizeof(statusText) - 1);
}

/**
 * Background with the "The Doomsday Engine" text superimposed.
 *
 * @param alpha         Alpha level to use when drawing the background.
 */
void Con_DrawStartupBackground(float alpha)
{
    float               mul = (startupLogo ? 1.5f : 1.0f);
    ui_color_t*         dark = UI_COL(UIC_BG_DARK),
                       *light = UI_COL(UIC_BG_LIGHT);

    // Background gradient picture.
    glBindTexture(GL_TEXTURE_2D, startupLogo);
    if(alpha < 1.0)
    {
        glEnable(GL_BLEND);
        GL_BlendMode(BM_NORMAL);
    }
    else
    {
        glDisable(GL_BLEND);
    }
    glBegin(GL_QUADS);
        // Top color.
        glColor4f(dark->red * mul, dark->green * mul, dark->blue * mul, alpha);
        glTexCoord2f(0, 0);
        glVertex2f(0, 0);
        glTexCoord2f(1, 0);
        glVertex2f(glScreenWidth, 0);
        // Bottom color.
        glColor4f(light->red * mul, light->green * mul, light->blue * mul, alpha);
        glTexCoord2f(1, 1);
        glVertex2f(glScreenWidth, glScreenHeight);
        glTexCoord2f(0, 1);
        glVertex2f(0, glScreenHeight);
    glEnd();
    glEnable(GL_BLEND);
}

/*
 * Draws the title bar of the console.
 *
 * @return  Title bar height.
 */
int Con_DrawTitle(float alpha)
{
    int width = 0;
    int height = UI_FontHeight();

    glMatrixMode(GL_MODELVIEW);
    glPushMatrix();
    glLoadIdentity();

    FR_SetFont(glFontVariable[GLFS_BOLD]);
    height = FR_TextHeight("W") + UI_ScreenW(UI_BORDER);
    UI_DrawTitleEx(titleText, height, alpha);
    if(secondaryTitleText[0])
    {
        width = FR_TextWidth(titleText) + FR_TextWidth("  ");
        FR_SetFont(glFontVariable[GLFS_LIGHT]);
        UI_TextOutEx(secondaryTitleText, UI_ScreenW(UI_BORDER) + width, height / 2,
                     false, true, UI_COL(UIC_TEXT), .75f * alpha);
    }
    if(statusText[0])
    {
        width = FR_TextWidth(statusText);
        FR_SetFont(glFontVariable[GLFS_LIGHT]);
        UI_TextOutEx(statusText, glScreenWidth - UI_ScreenW(UI_BORDER) - width, height / 2,
                     false, true, UI_COL(UIC_TEXT), .75f * alpha);
    }

    glMatrixMode(GL_MODELVIEW);
    glPopMatrix();

    FR_SetFont(glFontFixed);
    return height;
}

/*
 * Draw the background and the current console output.
 */
void Con_DrawStartupScreen(int show)
{
    int         vislines, y, x;
    int         topy;
    uint        i, count;
    cbuffer_t  *buffer;
    static cbline_t **lines = NULL;
    static int  bufferSize = 0;
    cbline_t   *line;

    // Print the messages in the console.
    if(ui_active)
        return;

    //glMatrixMode(GL_PROJECTION);
    //glLoadIdentity();
    //glOrtho(0, glScreenWidth, glScreenHeight, 0, -1, 1);

    Con_DrawStartupBackground(1.0);

    // Draw the title.
    topy = Con_DrawTitle(1.0);

    topy += UI_ScreenW(UI_BORDER);
    vislines = (glScreenHeight - topy + fontHgt / 2) / fontHgt;
    y = topy;

    buffer = Con_GetConsoleBuffer();
    if(vislines > 0)
    {
        // Need to enlarge the buffer?
        if(vislines > bufferSize)
        {
            lines = Z_Realloc(lines, sizeof(cbline_t *) * (vislines + 1),
                              PU_STATIC);
            bufferSize = vislines;
        }

        count = Con_BufferGetLines(buffer, vislines, -vislines, lines);
        if(count > 0)
        {
            for(i = 0; i < count - 1; ++i)
            {
                line = lines[i];

                if(!line)
                    break;
                if(line->flags & CBLF_RULER)
                {
                    Con_DrawRuler(y, fontHgt, 1);
                }
                else
                {
                    if(!line->text)
                        continue;

                    x = (line->flags & CBLF_CENTER ?
                            (glScreenWidth - FR_TextWidth(line->text)) / 2 : 3);
                    //glColor3f(0, 0, 0);
                    //FR_TextOut(line->text, x + 1, y + 1);
                    glColor3f(1, 1, 1);
                    FR_CustomShadowTextOut(line->text, x, y, 1, 1, 1);
                }
                y += fontHgt;
            }
        }
    }
}
#endif<|MERGE_RESOLUTION|>--- conflicted
+++ resolved
@@ -113,11 +113,7 @@
     {   // Take a copy of the task name.
         size_t              len = strlen(taskName);
 
-<<<<<<< HEAD
-        busyTaskName = M_Calloc(len+1);
-=======
         busyTaskName = M_Calloc(len + 1);
->>>>>>> 1e2e79b0
         snprintf(busyTaskName, len, "%s", taskName);
     }
     Sys_Unlock(busy_Mutex);
