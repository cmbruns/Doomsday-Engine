/**
 * file dd_loop.c
 * Core timer implementation. @ingroup base
 *
 * The engine's main loop.
 *
 * @authors Copyright Â© 2003-2012 Jaakko KerÃ¤nen <jaakko.keranen@iki.fi>
 * @authors Copyright Â© 2005-2012 Daniel Swanson <danij@dengine.net>
 *
 * @par License
 * GPL: http://www.gnu.org/licenses/gpl.html
 *
 * <small>This program is free software; you can redistribute it and/or modify
 * it under the terms of the GNU General Public License as published by the
 * Free Software Foundation; either version 2 of the License, or (at your
 * option) any later version. This program is distributed in the hope that it
 * will be useful, but WITHOUT ANY WARRANTY; without even the implied warranty
 * of MERCHANTABILITY or FITNESS FOR A PARTICULAR PURPOSE. See the GNU General
 * Public License for more details. You should have received a copy of the GNU
 * General Public License along with this program; if not, write to the Free
 * Software Foundation, Inc., 51 Franklin St, Fifth Floor, Boston, MA
 * 02110-1301 USA</small>
 */

#include "de_platform.h"
#include "de_base.h"
#include "de_console.h"
#include "de_system.h"
#include "de_network.h"
#include "de_render.h"
#include "de_refresh.h"
#include "de_play.h"
#include "de_graphics.h"
#include "de_audio.h"
#include "de_ui.h"
#include "de_misc.h"

/// Development utility: on sharp tics, print player 0 movement state.
//#define LIBDENG_PLAYER0_MOVEMENT_ANALYSIS

/**
 * There needs to be at least this many tics per second. A smaller value
 * is likely to cause unpredictable changes in playsim.
 */
#define MIN_TIC_RATE 35

/**
 * The length of one tic can be at most this.
 */
#define MAX_FRAME_TIME (1.0/MIN_TIC_RATE)

/**
 * Maximum number of milliseconds spent uploading textures at the beginning
 * of a frame. Note that non-uploaded textures will appear as pure white
 * until their content gets uploaded (you should precache them).
 */
#define FRAME_DEFERRED_UPLOAD_TIMEOUT 20

int maxFrameRate = 120; // Zero means 'unlimited'.
// Refresh frame count (independant of the viewport-specific frameCount).
int rFrameCount = 0;
byte devShowFrameTimeDeltas = false;
byte processSharpEventsAfterTickers = true;

timespan_t sysTime, gameTime, demoTime, ddMapTime;
//timespan_t frameStartTime;

boolean stopTime = false; // If true the time counters won't be incremented
boolean tickUI = false; // If true the UI will be tick'd
boolean tickFrame = true; // If false frame tickers won't be tick'd (unless netGame)

boolean drawGame = true; // If false the game viewport won't be rendered

static int gameLoopExitCode = 0;

static double lastRunTicsTime;
static float fps;
static int lastFrameCount;
static boolean firstTic = true;
static boolean tickIsSharp = false;

#define NUM_FRAMETIME_DELTAS    200
static int timeDeltas[NUM_FRAMETIME_DELTAS];
static int timeDeltasIndex = 0;

static float realFrameTimePos = 0;

static void startFrame(void);
static void endFrame(void);
static void runTics(void);
static void drawAndUpdate(void);

void DD_RegisterLoop(void)
{
    C_VAR_BYTE("input-sharp-lateprocessing", &processSharpEventsAfterTickers, 0, 0, 1);
    C_VAR_INT("refresh-rate-maximum", &maxFrameRate, 0, 35, 1000);
    C_VAR_INT("rend-dev-framecount", &rFrameCount,
              CVF_NO_ARCHIVE | CVF_PROTECTED, 0, 0);
    C_VAR_BYTE("rend-info-deltas-frametime", &devShowFrameTimeDeltas, CVF_NO_ARCHIVE, 0, 1);
}

void DD_SetGameLoopExitCode(int code)
{
    gameLoopExitCode = code;
}

int DD_GameLoopExitCode(void)
{
    return gameLoopExitCode;
}

int DD_GameLoop(void)
{
    // Start the deng2 event loop.
    return LegacyCore_RunEventLoop(de2LegacyCore);
}

<<<<<<< HEAD
    // Start the deng2 event loop.
    return LegacyCore_RunEventLoop(de2LegacyCore);
}

void DD_GameLoopCallback(void)
{
    if(Sys_IsShuttingDown())
        return; // Shouldn't run this while shutting down.

    // Frame syncronous I/O operations.
    startFrame();

    // Run at least one tic. If no tics are available (maxfps interval
    // not reached yet), the function blocks.
    runTics();

    // We may have received a Quit message from the windowing system
    // during events/tics processing.
    if(Sys_IsShuttingDown())
        return;

    // Update clients.
    Sv_TransmitFrame();

    // Finish the refresh frame.
    endFrame();

    // Draw the frame.
    Window_Draw(Window_Main());

=======
void DD_GameLoopCallback(void)
{
    if(Sys_IsShuttingDown())
        return; // Shouldn't run this while shutting down.

    // Frame syncronous I/O operations.
    startFrame();

    // Run at least one (fractional) tic.
    runTics();

    // We may have received a Quit message from the windowing system
    // during events/tics processing.
    if(Sys_IsShuttingDown())
        return;

    // Update clients.
    Sv_TransmitFrame();

    // Finish the refresh frame.
    endFrame();

    // Draw the frame.
    Window_Draw(Window_Main());

>>>>>>> 97e35915
    // After the first frame, start timedemo.
    DD_CheckTimeDemo();
}

void DD_GameLoopDrawer(void)
{
    if(novideo)
    {
        // Just wait to reach the maximum FPS.
        DD_WaitForOptimalUpdateTime();
        return;
    }

    if(Con_IsBusy())
    {
        Con_Error("DD_DrawAndBlit: Console is busy, can't draw!\n");
    }

    LIBDENG_ASSERT_IN_MAIN_THREAD();

    if(renderWireframe)
    {
        // When rendering is wireframe mode, we must clear the screen
        // before rendering a frame.
        glClear(GL_COLOR_BUFFER_BIT);
    }

    if(drawGame)
    {
        if(DD_GameLoaded())
        {
            // Interpolate the world ready for drawing view(s) of it.
            if(theMap)
            {
                R_BeginWorldFrame();
            }
            R_RenderViewPorts();
        }
        else if(titleFinale == 0)
        {
            // Title finale is not playing. Lets do it manually.
            glMatrixMode(GL_PROJECTION);
            glPushMatrix();
            glLoadIdentity();
            glOrtho(0, SCREENWIDTH, SCREENHEIGHT, 0, -1, 1);

            R_RenderBlankView();

            glMatrixMode(GL_PROJECTION);
            glPopMatrix();
        }

        if(!(UI_IsActive() && UI_Alpha() >= 1.0))
        {
            UI2_Drawer();

            // Draw any full window game graphics.
            if(DD_GameLoaded() && gx.DrawWindow)
                gx.DrawWindow(Window_Size(theWindow));
        }
    }

    if(Con_TransitionInProgress())
        Con_DrawTransition();

    if(drawGame)
    {
        // Debug information.
        Net_Drawer();
        S_Drawer();

        // Finish up any tasks that must be completed after view(s) have been drawn.
        R_EndWorldFrame();
    }

    if(UI_IsActive())
    {
        // Draw user interface.
        UI_Drawer();
    }

    // Draw console.
    Rend_Console();

    // End any open DGL sequence.
    DGL_End();

    // Flush buffered stuff to screen (blits everything).
    GL_DoUpdate();
}

static void startFrame(void)
{
    if(!novideo)
    {
        GL_ProcessDeferredTasks(FRAME_DEFERRED_UPLOAD_TIMEOUT);
    }

    S_StartFrame();
    if(gx.BeginFrame)
    {
        gx.BeginFrame();
    }
}

static void endFrame(void)
{
    static uint lastFpsTime = 0;

    uint nowTime = Sys_GetRealTime();

    // Increment the (local) frame counter.
    rFrameCount++;

    // Count the frames every other second.
    if(nowTime - 2000 >= lastFpsTime)
    {
        fps = (rFrameCount - lastFrameCount) / ((nowTime - lastFpsTime)/1000.0f);
        lastFpsTime = nowTime;
        lastFrameCount = rFrameCount;
    }

    if(gx.EndFrame)
    {
        gx.EndFrame();
    }

    S_EndFrame();
}

float DD_GetFrameRate(void)
{
    return fps;
}

boolean DD_IsSharpTick(void)
{
    return tickIsSharp;
}

boolean DD_IsFrameTimeAdvancing(void)
{
    if(Con_IsBusy()) return false;
    if(Con_TransitionInProgress()) return false;
    return tickFrame || netGame;
}

void DD_CheckSharpTick(timespan_t time)
{
    // Sharp ticks are the ones that occur 35 per second. The rest are
    // interpolated (smoothed) somewhere in between.
    tickIsSharp = false;

    if(DD_IsFrameTimeAdvancing())
    {
        /**
         * realFrameTimePos will be reduced when new sharp world positions are
         * calculated, so that frametime always stays within the range 0..1.
         */
        realFrameTimePos += time * TICSPERSEC;

        // When one full tick has passed, it is time to do a sharp tick.
        if(realFrameTimePos >= 1)
        {
            tickIsSharp = true;
        }
    }
}

/**
 * This is the main ticker of the engine. We'll call all the other tickers
 * from here.
 *
 * @param time  Duration of the tick. This will never be longer than 1.0/TICSPERSEC.
 */
static void baseTicker(timespan_t time)
{
    if(DD_IsFrameTimeAdvancing())
    {
        // Demo ticker. Does stuff like smoothing of view angles.
        Demo_Ticker(time);
        P_Ticker(time);
        UI2_Ticker(time);

        // InFine ticks whenever it's active.
        FI_Ticker();

        // Game logic.
        if(DD_GameLoaded() && gx.Ticker)
        {
            gx.Ticker(time);
        }

        // Windowing system ticks.
        R_Ticker(time);

        if(isClient)
            Cl_Ticker(time);
        else
            Sv_Ticker(time);

        if(DD_IsSharpTick())
        {
            // Set frametime back by one tick (to stay in the 0..1 range).
            realFrameTimePos -= 1;

            // Camera smoothing: now that the world tic has occurred, the next sharp
            // position can be processed.
            R_NewSharpWorld();

#ifdef LIBDENG_PLAYER0_MOVEMENT_ANALYSIS
            if(ddPlayers[0].shared.inGame && ddPlayers[0].shared.mo)
            {
                mobj_t* mo = ddPlayers[0].shared.mo;
                static float prevPos[3] = { 0, 0, 0 };
                static float prevSpeed = 0;
                float speed = V2_Length(mo->mom);
                float actualMom[2] = { mo->pos[0] - prevPos[0], mo->pos[1] - prevPos[1] };
                float actualSpeed = V2_Length(actualMom);

                Con_Message("%i,%f,%f,%f,%f\n", SECONDS_TO_TICKS(sysTime + time),
                            ddPlayers[0].shared.forwardMove, speed, actualSpeed, speed - prevSpeed);

                V3_Copy(prevPos, mo->pos);
                prevSpeed = speed;
            }
#endif
        }

        // While paused, don't modify frametime so things keep still.
        if(!clientPaused)
        {
            frameTimePos = realFrameTimePos;
        }
    }

    // Console is always ticking.
    Con_Ticker(time);

    // User interface ticks.
    if(tickUI)
    {
        UI_Ticker(time);
    }

    // Plugins tick always.
    DD_CallHooks(HOOK_TICKER, 0, &time);

    // The netcode gets to tick, too.
    Net_Ticker(time);
}

/**
 * Advance time counters.
 */
static void advanceTime(timespan_t time)
{
    int oldGameTic = 0;

    sysTime += time;

    if(!stopTime || netGame)
    {
        oldGameTic = SECONDS_TO_TICKS(gameTime);

        // The difference between gametic and demotic is that demotic
        // is not altered at any point. Gametic changes at handshakes.
        gameTime += time;
        demoTime += time;

        if(DD_IsSharpTick())
        {
            // When a new sharp tick begins, we want that the 35 Hz tick
            // calculated from gameTime also changes. If this is not the
            // case, we will adjust gameTime slightly so that it syncs again.
            if(oldGameTic == SECONDS_TO_TICKS(gameTime))
            {
                DEBUG_VERBOSE2_Message(("DD_AdvanceTime: Syncing gameTime with sharp ticks (tic=%i pos=%f)\n",
                                        oldGameTic, frameTimePos));

                // Realign.
                gameTime = (SECONDS_TO_TICKS(gameTime) + 1) / 35.f;
            }
        }

        // Leveltic is reset to zero at every map change.
        // The map time only advances when the game is not paused.
        if(!clientPaused)
        {
            ddMapTime += time;
        }
    }
}

void DD_ResetTimer(void)
{
    firstTic = true;
    Net_ResetTimer();
}

static void timeDeltaStatistics(int deltaMs)
{
    timeDeltas[timeDeltasIndex++] = deltaMs;
    if(timeDeltasIndex == NUM_FRAMETIME_DELTAS)
    {
        timeDeltasIndex = 0;

        if(devShowFrameTimeDeltas)
        {
            int maxDelta = timeDeltas[0], minDelta = timeDeltas[0];
            float average = 0, variance = 0;
            int lateCount = 0;
            int i;
            for(i = 0; i < NUM_FRAMETIME_DELTAS; ++i)
            {
                maxDelta = MAX_OF(timeDeltas[i], maxDelta);
                minDelta = MIN_OF(timeDeltas[i], minDelta);
                average += timeDeltas[i];
                variance += timeDeltas[i] * timeDeltas[i];
                if(timeDeltas[i] > 0) lateCount++;
            }
            average /= NUM_FRAMETIME_DELTAS;
            variance /= NUM_FRAMETIME_DELTAS;
            Con_Message("Time deltas [%i frames]: min=%-6i max=%-6i avg=%-11.7f late=%5.1f%% var=%12.10f\n",
                        NUM_FRAMETIME_DELTAS, minDelta, maxDelta, average,
                        lateCount/(float)NUM_FRAMETIME_DELTAS*100,
                        variance);
        }
    }
}

void DD_WaitForOptimalUpdateTime(void)
{
    /// @todo This would benefit from microsecond-accurate timing.

    // All times are in milliseconds.
    static uint prevUpdateTime = 0;
    uint nowTime, elapsed = 0;
    uint targetUpdateTime;

    // optimalDelta is integer on purpose: we're measuring time at a 1 ms
    // accuracy, so we can't use fractions of a millisecond.
    const uint optimalDelta = (maxFrameRate > 0? 1000/maxFrameRate : 1);

    if(Sys_IsShuttingDown()) return; // No need for finesse.

    // This is when we would ideally like to make the update.
    targetUpdateTime = prevUpdateTime + optimalDelta;

    // Check the current time.
    nowTime = Sys_GetRealTime();
    elapsed = nowTime - prevUpdateTime;

    if(elapsed < optimalDelta)
    {
        uint needSleepMs = optimalDelta - elapsed;

        // We need to wait until the optimal time has passed.
        if(needSleepMs > 5)
        {
            // Longer sleep, yield to other threads.
            Sys_Sleep(needSleepMs - 3); // Leave some room for inaccuracies.
        }

        // Attempt to make sure we really wait until the optimal time.
        Sys_BlockUntilRealTime(targetUpdateTime);

        nowTime = Sys_GetRealTime();
        elapsed = nowTime - prevUpdateTime;
    }

    // The time for this update.
    prevUpdateTime = nowTime;

    timeDeltaStatistics((int)elapsed - (int)optimalDelta);
}

/**
 * Runs one or more tics depending on how much time has passed since the
 * previous call to this function. This gets called once per each main loop
 * iteration. Finishes as quickly as possible.
 */
static void runTics(void)
{
    double elapsedTime, ticLength, nowTime;

    // Do a network update first.
    N_Update();
    Net_Update();

    // Check the clock.
    if(firstTic)
    {
        // On the first tic, no time actually passes.
        firstTic = false;
        lastRunTicsTime = Sys_GetSeconds();
        return;
    }

    // Let's see how much time has passed. This is affected by "settics".
    nowTime = Sys_GetSeconds();
    elapsedTime = nowTime - lastRunTicsTime;

    // Remember when this frame started.
    lastRunTicsTime = nowTime;

    // Tic until all the elapsed time has been processed.
    while(elapsedTime > 0)
    {
        ticLength = MIN_OF(MAX_FRAME_TIME, elapsedTime);
        elapsedTime -= ticLength;

        // Will this be a sharp tick?
        DD_CheckSharpTick(ticLength);

        // Process input events.
        DD_ProcessEvents(ticLength);
        if(!processSharpEventsAfterTickers)
        {
            // We are allowed to process sharp events before tickers.
            DD_ProcessSharpEvents(ticLength);
        }

        // Call all the tickers.
        baseTicker(ticLength);

        if(processSharpEventsAfterTickers)
        {
            // This is done after tickers for compatibility with ye olde game logic.
            DD_ProcessSharpEvents(ticLength);
        }

        // Various global variables are used for counting time.
        advanceTime(ticLength);
    }
}<|MERGE_RESOLUTION|>--- conflicted
+++ resolved
@@ -115,11 +115,6 @@
     return LegacyCore_RunEventLoop(de2LegacyCore);
 }
 
-<<<<<<< HEAD
-    // Start the deng2 event loop.
-    return LegacyCore_RunEventLoop(de2LegacyCore);
-}
-
 void DD_GameLoopCallback(void)
 {
     if(Sys_IsShuttingDown())
@@ -128,8 +123,7 @@
     // Frame syncronous I/O operations.
     startFrame();
 
-    // Run at least one tic. If no tics are available (maxfps interval
-    // not reached yet), the function blocks.
+    // Run at least one (fractional) tic.
     runTics();
 
     // We may have received a Quit message from the windowing system
@@ -146,33 +140,6 @@
     // Draw the frame.
     Window_Draw(Window_Main());
 
-=======
-void DD_GameLoopCallback(void)
-{
-    if(Sys_IsShuttingDown())
-        return; // Shouldn't run this while shutting down.
-
-    // Frame syncronous I/O operations.
-    startFrame();
-
-    // Run at least one (fractional) tic.
-    runTics();
-
-    // We may have received a Quit message from the windowing system
-    // during events/tics processing.
-    if(Sys_IsShuttingDown())
-        return;
-
-    // Update clients.
-    Sv_TransmitFrame();
-
-    // Finish the refresh frame.
-    endFrame();
-
-    // Draw the frame.
-    Window_Draw(Window_Main());
-
->>>>>>> 97e35915
     // After the first frame, start timedemo.
     DD_CheckTimeDemo();
 }
