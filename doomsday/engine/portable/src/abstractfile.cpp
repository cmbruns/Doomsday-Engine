/**
 * @file abstractfile.cpp
 *
 * Abstract base for all classes which represent loaded files.
 *
 * @ingroup fs
 *
 * @author Copyright &copy; 2003-2012 Jaakko Keränen <jaakko.keranen@iki.fi>
 * @author Copyright &copy; 2005-2012 Daniel Swanson <danij@dengine.net>
 *
 * @par License
 * GPL: http://www.gnu.org/licenses/gpl.html
 *
 * <small>This program is free software; you can redistribute it and/or modify
 * it under the terms of the GNU General Public License as published by the
 * Free Software Foundation; either version 2 of the License, or (at your
 * option) any later version. This program is distributed in the hope that it
 * will be useful, but WITHOUT ANY WARRANTY; without even the implied warranty
 * of MERCHANTABILITY or FITNESS FOR A PARTICULAR PURPOSE. See the GNU General
 * Public License for more details. You should have received a copy of the GNU
 * General Public License along with this program; if not, write to the Free
 * Software Foundation, Inc., 51 Franklin St, Fifth Floor, Boston, MA
 * 02110-1301 USA</small>
 */

#include "de_base.h"
#include "de_filesys.h"

#include "abstractfile.h"

<<<<<<< HEAD
using namespace de;

de::AbstractFile::AbstractFile(filetype_t _type, char const* _path, DFile& file, LumpInfo const& _info)
=======
namespace de {

AbstractFile::AbstractFile(filetype_t _type, char const* _path, de::DFile& file, LumpInfo const& _info)
>>>>>>> c4cade0a
    : file(&file), type_(_type)
{
    // Used to favor newer files when duplicates are pruned.
    /// @todo Does not belong at this level. Load order should be determined
    ///       at file system level. -ds
    static uint fileCounter = 0;
    DENG2_ASSERT(VALID_FILETYPE(_type));
    order = fileCounter++;

    flags.startup = false;
    flags.custom = true;
    Str_Init(&path_); Str_Set(&path_, _path);
    info_ = _info;
}

de::AbstractFile::~AbstractFile()
{
    App_FileSystem()->releaseFile(this);
    Str_Free(&path_);
    if(file) delete file;
}

filetype_t de::AbstractFile::type() const
{
    return type_;
}

LumpInfo const& de::AbstractFile::info() const
{
    return info_;
}

bool de::AbstractFile::isContained() const
{
    return !!info_.container;
}

de::AbstractFile& de::AbstractFile::container() const
{
    if(!info_.container) throw de::Error("AbstractFile::container", QString("%s is not contained").arg(Str_Text(path())));
    return *info_.container;
}

<<<<<<< HEAD
de::DFile* de::AbstractFile::handle()
=======
de::DFile* AbstractFile::handle()
>>>>>>> c4cade0a
{
    return file;
}

ddstring_t const* de::AbstractFile::path() const
{
    return &path_;
}

uint de::AbstractFile::loadOrderIndex() const
{
    return order;
}

bool de::AbstractFile::hasStartup() const
{
    return !!flags.startup;
}

de::AbstractFile& de::AbstractFile::setStartup(bool yes)
{
    flags.startup = yes;
    return *this;
}

bool de::AbstractFile::hasCustom() const
{
    return !!flags.custom;
}

de::AbstractFile& de::AbstractFile::setCustom(bool yes)
{
    flags.custom = yes;
    return *this;
}

} // namespace de<|MERGE_RESOLUTION|>--- conflicted
+++ resolved
@@ -28,15 +28,9 @@
 
 #include "abstractfile.h"
 
-<<<<<<< HEAD
-using namespace de;
-
-de::AbstractFile::AbstractFile(filetype_t _type, char const* _path, DFile& file, LumpInfo const& _info)
-=======
 namespace de {
 
-AbstractFile::AbstractFile(filetype_t _type, char const* _path, de::DFile& file, LumpInfo const& _info)
->>>>>>> c4cade0a
+AbstractFile::AbstractFile(filetype_t _type, char const* _path, DFile& file, LumpInfo const& _info)
     : file(&file), type_(_type)
 {
     // Used to favor newer files when duplicates are pruned.
@@ -52,70 +46,66 @@
     info_ = _info;
 }
 
-de::AbstractFile::~AbstractFile()
+AbstractFile::~AbstractFile()
 {
     App_FileSystem()->releaseFile(this);
     Str_Free(&path_);
     if(file) delete file;
 }
 
-filetype_t de::AbstractFile::type() const
+filetype_t AbstractFile::type() const
 {
     return type_;
 }
 
-LumpInfo const& de::AbstractFile::info() const
+LumpInfo const& AbstractFile::info() const
 {
     return info_;
 }
 
-bool de::AbstractFile::isContained() const
+bool AbstractFile::isContained() const
 {
     return !!info_.container;
 }
 
-de::AbstractFile& de::AbstractFile::container() const
+AbstractFile& AbstractFile::container() const
 {
     if(!info_.container) throw de::Error("AbstractFile::container", QString("%s is not contained").arg(Str_Text(path())));
     return *info_.container;
 }
 
-<<<<<<< HEAD
 de::DFile* de::AbstractFile::handle()
-=======
-de::DFile* AbstractFile::handle()
->>>>>>> c4cade0a
 {
     return file;
 }
 
-ddstring_t const* de::AbstractFile::path() const
+ddstring_t const* AbstractFile::path() const
 {
     return &path_;
 }
 
-uint de::AbstractFile::loadOrderIndex() const
+uint AbstractFile::loadOrderIndex() const
 {
     return order;
 }
 
-bool de::AbstractFile::hasStartup() const
+bool AbstractFile::hasStartup() const
 {
     return !!flags.startup;
 }
 
-de::AbstractFile& de::AbstractFile::setStartup(bool yes)
+AbstractFile& AbstractFile::setStartup(bool yes)
 {
     flags.startup = yes;
     return *this;
 }
 
-bool de::AbstractFile::hasCustom() const
+bool AbstractFile::hasCustom() const
 {
     return !!flags.custom;
 }
 
-de::AbstractFile& de::AbstractFile::setCustom(bool yes)
+AbstractFile& AbstractFile::setCustom(bool yes)
 {
     flags.custom = yes;
     return *this;
