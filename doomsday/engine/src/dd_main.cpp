--- conflicted
+++ resolved
@@ -2910,9 +2910,6 @@
     }
     DD_ChangeGame(games->currentGame(), true/* allow reload */);
     return true;
-<<<<<<< HEAD
-}
-=======
 }
 
 // dd_loop.c
@@ -2943,5 +2940,4 @@
     DD_IsSharpTick,
     Net_SendPacket,
     R_SetupMap
-};
->>>>>>> 9cc9e2a4
+};