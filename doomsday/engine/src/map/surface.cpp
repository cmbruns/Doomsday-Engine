/** @file surface.cpp Logical map surface.
 *
 * @author Copyright &copy; 2003-2013 Jaakko Keränen <jaakko.keranen@iki.fi>
 * @author Copyright &copy; 2006-2013 Daniel Swanson <danij@dengine.net>
 *
 * @par License
 * GPL: http://www.gnu.org/licenses/gpl.html
 *
 * <small>This program is free software; you can redistribute it and/or modify
 * it under the terms of the GNU General Public License as published by the
 * Free Software Foundation; either version 2 of the License, or (at your
 * option) any later version. This program is distributed in the hope that it
 * will be useful, but WITHOUT ANY WARRANTY; without even the implied warranty
 * of MERCHANTABILITY or FITNESS FOR A PARTICULAR PURPOSE. See the GNU General
 * Public License for more details. You should have received a copy of the GNU
 * General Public License along with this program; if not, write to the Free
 * Software Foundation, Inc., 51 Franklin St, Fifth Floor, Boston, MA
 * 02110-1301 USA</small>
 */

#include "de_base.h"
#include "de_play.h"
#include "de_defs.h"

#include <de/LegacyCore>
#include <de/Log>
#include <de/String>

#include "resource/materialvariantspec.h"
#include "resource/materials.h"

using namespace de;

Surface::Surface() : de::MapElement(DMU_SURFACE)
{
    memset(&base, 0, sizeof(base));
    owner = 0;
    flags = 0;
    oldFlags = 0;
    material = 0;
    blendMode = BM_NORMAL;
    memset(tangent, 0, sizeof(tangent));
    memset(bitangent, 0, sizeof(bitangent));
    memset(normal, 0, sizeof(normal));
    memset(offset, 0, sizeof(offset));
    memset(oldOffset, 0, sizeof(oldOffset));
    memset(visOffset, 0, sizeof(visOffset));
    memset(visOffsetDelta, 0, sizeof(visOffsetDelta));
    memset(rgba, 1, sizeof(rgba));
    inFlags = 0;
    numDecorations = 0;
    decorations = 0;
}

Surface::~Surface()
{
}

boolean Surface_IsDrawable(Surface *suf)
{
    DENG_ASSERT(suf);
    return suf->material && Material_IsDrawable(suf->material);
}

boolean Surface_IsSkyMasked(Surface const *suf)
{
    DENG_ASSERT(suf);
    return suf->material && Material_IsSkyMasked(suf->material);
}

boolean Surface_AttachedToMap(Surface *suf)
{
    DENG_ASSERT(suf);
    if(!suf->owner) return false;
    if(suf->owner->type() == DMU_PLANE)
    {
        Sector *sec = suf->owner->castTo<Plane>()->sector;
        if(0 == sec->bspLeafCount)
            return false;
    }
    return true;
}

boolean Surface_SetMaterial(Surface *suf, material_t *mat)
{
    DENG_ASSERT(suf);
    if(suf->material != mat)
    {
        if(Surface_AttachedToMap(suf))
        {
            // No longer a missing texture fix?
            if(mat && (suf->oldFlags & SUIF_FIX_MISSING_MATERIAL))
                suf->inFlags &= ~SUIF_FIX_MISSING_MATERIAL;

            if(!ddMapSetup)
            {
                GameMap *map = theMap; /// @todo Do not assume surface is from the CURRENT map.

                // If this plane's surface is in the decorated list, remove it.
                R_SurfaceListRemove(GameMap_DecoratedSurfaces(map), suf);
                // If this plane's surface is in the glowing list, remove it.
                R_SurfaceListRemove(GameMap_GlowingSurfaces(map), suf);

                if(mat)
                {
                    if(Material_HasGlow(mat))
                    {
                        R_SurfaceListAdd(GameMap_GlowingSurfaces(map), suf);
                    }

                    if(Material_HasDecorations(mat))
                    {
                        R_SurfaceListAdd(GameMap_DecoratedSurfaces(map), suf);
                    }

                    if(suf->owner->type() == DMU_PLANE)
                    {
<<<<<<< HEAD
                        de::Uri uri = Material_Manifest(mat).composeUri();
                        ded_ptcgen_t const *def = Def_GetGenerator(reinterpret_cast<uri_s *>(&uri));
                        P_SpawnPlaneParticleGen(def, (Plane *)suf->owner);
=======
                        ded_ptcgen_t const *def = App_Materials()->ptcGenDef(*mat);
                        P_SpawnPlaneParticleGen(def, suf->owner->castTo<Plane>());
>>>>>>> 8c763d4a
                    }
                }
            }
        }

        suf->material = mat;
        suf->oldFlags = suf->inFlags;
        if(Surface_AttachedToMap(suf))
            suf->inFlags |= SUIF_UPDATE_DECORATIONS;
    }
    return true;
}

boolean Surface_SetMaterialOriginX(Surface *suf, float x)
{
    DENG_ASSERT(suf);
    if(suf->offset[VX] != x)
    {
        suf->offset[VX] = x;
        if(Surface_AttachedToMap(suf))
        {
            suf->inFlags |= SUIF_UPDATE_DECORATIONS;
            if(!ddMapSetup)
            {
                /// @todo Do not assume surface is from the CURRENT map.
                R_SurfaceListAdd(GameMap_ScrollingSurfaces(theMap), suf);
            }
        }
    }
    return true;
}

boolean Surface_SetMaterialOriginY(Surface *suf, float y)
{
    DENG_ASSERT(suf);
    if(suf->offset[VY] != y)
    {
        suf->offset[VY] = y;
        if(Surface_AttachedToMap(suf))
        {
            suf->inFlags |= SUIF_UPDATE_DECORATIONS;
            if(!ddMapSetup)
            {
                /// @todo Do not assume surface is from the CURRENT map.
                R_SurfaceListAdd(GameMap_ScrollingSurfaces(theMap), suf);
            }
        }
    }
    return true;
}

boolean Surface_SetMaterialOrigin(Surface *suf, float x, float y)
{
    DENG_ASSERT(suf);
    if(suf->offset[VX] != x || suf->offset[VY] != y)
    {
        suf->offset[VX] = x;
        suf->offset[VY] = y;
        if(Surface_AttachedToMap(suf))
        {
            suf->inFlags |= SUIF_UPDATE_DECORATIONS;
            if(!ddMapSetup)
            {
                /// @todo Do not assume surface is from the CURRENT map.
                R_SurfaceListAdd(GameMap_ScrollingSurfaces(theMap), suf);
            }
        }
    }
    return true;
}

boolean Surface_SetColorRed(Surface *suf, float r)
{
    DENG_ASSERT(suf);
    r = MINMAX_OF(0, r, 1);
    if(suf->rgba[CR] != r)
    {
        // @todo when surface colours are intergrated with the
        // bias lighting model we will need to recalculate the
        // vertex colours when they are changed.
        suf->rgba[CR] = r;
    }
    return true;
}

boolean Surface_SetColorGreen(Surface *suf, float g)
{
    DENG_ASSERT(suf);
    g = MINMAX_OF(0, g, 1);
    if(suf->rgba[CG] != g)
    {
        // @todo when surface colours are intergrated with the
        // bias lighting model we will need to recalculate the
        // vertex colours when they are changed.
        suf->rgba[CG] = g;
    }
    return true;
}

boolean Surface_SetColorBlue(Surface *suf, float b)
{
    DENG_ASSERT(suf);
    b = MINMAX_OF(0, b, 1);
    if(suf->rgba[CB] != b)
    {
        // @todo when surface colours are intergrated with the
        // bias lighting model we will need to recalculate the
        // vertex colours when they are changed.
        suf->rgba[CB] = b;
    }
    return true;
}

boolean Surface_SetAlpha(Surface *suf, float a)
{
    DENG_ASSERT(suf);
    a = MINMAX_OF(0, a, 1);
    if(suf->rgba[CA] != a)
    {
        // @todo when surface colours are intergrated with the
        // bias lighting model we will need to recalculate the
        // vertex colours when they are changed.
        suf->rgba[CA] = a;
    }
    return true;
}

boolean Surface_SetColorAndAlpha(Surface *suf, float r, float g, float b, float a)
{
    DENG_ASSERT(suf);

    r = MINMAX_OF(0, r, 1);
    g = MINMAX_OF(0, g, 1);
    b = MINMAX_OF(0, b, 1);
    a = MINMAX_OF(0, a, 1);

    if(suf->rgba[CR] == r && suf->rgba[CG] == g && suf->rgba[CB] == b &&
       suf->rgba[CA] == a)
        return true;

    // @todo when surface colours are intergrated with the
    // bias lighting model we will need to recalculate the
    // vertex colours when they are changed.
    suf->rgba[CR] = r;
    suf->rgba[CG] = g;
    suf->rgba[CB] = b;
    suf->rgba[CA] = a;

    return true;
}

boolean Surface_SetBlendMode(Surface *suf, blendmode_t blendMode)
{
    DENG_ASSERT(suf);
    if(suf->blendMode != blendMode)
    {
        suf->blendMode = blendMode;
    }
    return true;
}

void Surface_Update(Surface *suf)
{
    DENG_ASSERT(suf);
    if(!Surface_AttachedToMap(suf)) return;
    suf->inFlags |= SUIF_UPDATE_DECORATIONS;
}

void Surface_UpdateBaseOrigin(Surface *suf)
{
    DENG_ASSERT(suf);
    LOG_AS("Surface_UpdateBaseOrigin");

    if(!suf->owner) return;
    switch(suf->owner->type())
    {
    case DMU_PLANE: {
        Plane *pln = suf->owner->castTo<Plane>();
        Sector *sec = pln->sector;
        DENG_ASSERT(sec);

        suf->base.origin[VX] = sec->base.origin[VX];
        suf->base.origin[VY] = sec->base.origin[VY];
        suf->base.origin[VZ] = pln->height;
        break; }

    case DMU_SIDEDEF: {
        SideDef *side = suf->owner->castTo<SideDef>();
        LineDef *line = side->line;
        Sector *sec;
        DENG_ASSERT(line);

        suf->base.origin[VX] = (line->L_v1origin[VX] + line->L_v2origin[VX]) / 2;
        suf->base.origin[VY] = (line->L_v1origin[VY] + line->L_v2origin[VY]) / 2;

        sec = line->L_sector(side == line->L_frontsidedef? FRONT:BACK);
        if(sec)
        {
            coord_t const ffloor = sec->SP_floorheight;
            coord_t const fceil  = sec->SP_ceilheight;

            if(suf == &side->SW_middlesurface)
            {
                if(!line->L_backsidedef || LINE_SELFREF(line))
                    suf->base.origin[VZ] = (ffloor + fceil) / 2;
                else
                    suf->base.origin[VZ] = (MAX_OF(ffloor, line->L_backsector->SP_floorheight) +
                                            MIN_OF(fceil,  line->L_backsector->SP_ceilheight)) / 2;
                break;
            }
            else if(suf == &side->SW_bottomsurface)
            {
                if(!line->L_backsidedef || LINE_SELFREF(line) ||
                   line->L_backsector->SP_floorheight <= ffloor)
                    suf->base.origin[VZ] = ffloor;
                else
                    suf->base.origin[VZ] = (MIN_OF(line->L_backsector->SP_floorheight, fceil) + ffloor) / 2;
                break;
            }
            else if(suf == &side->SW_topsurface)
            {
                if(!line->L_backsidedef || LINE_SELFREF(line) ||
                   line->L_backsector->SP_ceilheight >= fceil)
                    suf->base.origin[VZ] = fceil;
                else
                    suf->base.origin[VZ] = (MAX_OF(line->L_backsector->SP_ceilheight, ffloor) + fceil) / 2;
                break;
            }
        }

        // We cannot determine a better Z axis origin - set to 0.
        suf->base.origin[VZ] = 0;
        break; }

    default:
        LOG_DEBUG("Invalid DMU type %s for owner object %p.")
            << DMU_Str(suf->owner->type()) << de::dintptr(suf->owner);
        DENG2_ASSERT(false);
    }
}

#ifdef __CLIENT__
Surface::DecorSource *Surface_NewDecoration(Surface *suf)
{
    DENG_ASSERT(suf);

    Surface::DecorSource *decorations = (Surface::DecorSource *) Z_Malloc(sizeof(*decorations) * (++suf->numDecorations), PU_MAP, 0);

    if(suf->numDecorations > 1)
    {
        // Copy the existing decorations.
        for(uint i = 0; i < suf->numDecorations - 1; ++i)
        {
            Surface::DecorSource *d = &decorations[i];
            Surface::DecorSource *s = &((Surface::DecorSource *)suf->decorations)[i];

            std::memcpy(d, s, sizeof(*d));
        }

        Z_Free(suf->decorations);
    }

    // Add the new decoration.
    Surface::DecorSource *d = &decorations[suf->numDecorations - 1];
    suf->decorations = (surfacedecorsource_s *)decorations;

    return d;
}

void Surface_ClearDecorations(Surface *suf)
{
    if(!suf) return;

    if(suf->decorations)
    {
        Z_Free(suf->decorations); suf->decorations = 0;
    }
    suf->numDecorations = 0;
}
#endif // __CLIENT__

int Surface_SetProperty(Surface *suf, setargs_t const *args)
{
    switch(args->prop)
    {
    case DMU_BLENDMODE: {
        blendmode_t blendMode;
        DMU_SetValue(DMT_SURFACE_BLENDMODE, &blendMode, args, 0);
        Surface_SetBlendMode(suf, blendMode);
        break; }

    case DMU_FLAGS:
        DMU_SetValue(DMT_SURFACE_FLAGS, &suf->flags, args, 0);
        break;

    case DMU_COLOR: {
        float rgb[3];
        DMU_SetValue(DMT_SURFACE_RGBA, &rgb[CR], args, 0);
        DMU_SetValue(DMT_SURFACE_RGBA, &rgb[CG], args, 1);
        DMU_SetValue(DMT_SURFACE_RGBA, &rgb[CB], args, 2);
        Surface_SetColorRed(suf, rgb[CR]);
        Surface_SetColorGreen(suf, rgb[CG]);
        Surface_SetColorBlue(suf, rgb[CB]);
        break; }

    case DMU_COLOR_RED: {
        float r;
        DMU_SetValue(DMT_SURFACE_RGBA, &r, args, 0);
        Surface_SetColorRed(suf, r);
        break; }

    case DMU_COLOR_GREEN: {
        float g;
        DMU_SetValue(DMT_SURFACE_RGBA, &g, args, 0);
        Surface_SetColorGreen(suf, g);
        break; }

    case DMU_COLOR_BLUE: {
        float b;
        DMU_SetValue(DMT_SURFACE_RGBA, &b, args, 0);
        Surface_SetColorBlue(suf, b);
        break; }

    case DMU_ALPHA: {
        float a;
        DMU_SetValue(DMT_SURFACE_RGBA, &a, args, 0);
        Surface_SetAlpha(suf, a);
        break; }

    case DMU_MATERIAL: {
        material_t *mat;
        DMU_SetValue(DMT_SURFACE_MATERIAL, &mat, args, 0);
        Surface_SetMaterial(suf, mat);
        break; }

    case DMU_OFFSET_X: {
        float offX;
        DMU_SetValue(DMT_SURFACE_OFFSET, &offX, args, 0);
        Surface_SetMaterialOriginX(suf, offX);
        break; }

    case DMU_OFFSET_Y: {
        float offY;
        DMU_SetValue(DMT_SURFACE_OFFSET, &offY, args, 0);
        Surface_SetMaterialOriginY(suf, offY);
        break; }

    case DMU_OFFSET_XY: {
        float offset[2];
        DMU_SetValue(DMT_SURFACE_OFFSET, &offset[VX], args, 0);
        DMU_SetValue(DMT_SURFACE_OFFSET, &offset[VY], args, 1);
        Surface_SetMaterialOrigin(suf, offset[VX], offset[VY]);
        break; }

    default:
        String msg = String("Surface_SetProperty: Property '%s' is not writable.").arg(DMU_Str(args->prop));
        LegacyCore_FatalError(msg.toUtf8().constData());
    }

    return false; // Continue iteration.
}

int Surface_GetProperty(Surface const *suf, setargs_t *args)
{
    switch(args->prop)
    {
    case DMU_BASE: {
        ddmobj_base_t const *base = &suf->base;
        DMU_GetValue(DMT_SURFACE_BASE, &base, args, 0);
        break; }

    case DMU_MATERIAL: {
        material_t *mat = suf->material;
        if(suf->inFlags & SUIF_FIX_MISSING_MATERIAL)
            mat = NULL;
        DMU_GetValue(DMT_SURFACE_MATERIAL, &mat, args, 0);
        break; }

    case DMU_OFFSET_X:
        DMU_GetValue(DMT_SURFACE_OFFSET, &suf->offset[VX], args, 0);
        break;

    case DMU_OFFSET_Y:
        DMU_GetValue(DMT_SURFACE_OFFSET, &suf->offset[VY], args, 0);
        break;

    case DMU_OFFSET_XY:
        DMU_GetValue(DMT_SURFACE_OFFSET, &suf->offset[VX], args, 0);
        DMU_GetValue(DMT_SURFACE_OFFSET, &suf->offset[VY], args, 1);
        break;

    case DMU_TANGENT_X:
        DMU_GetValue(DMT_SURFACE_TANGENT, &suf->tangent[VX], args, 0);
        break;

    case DMU_TANGENT_Y:
        DMU_GetValue(DMT_SURFACE_TANGENT, &suf->tangent[VY], args, 0);
        break;

    case DMU_TANGENT_Z:
        DMU_GetValue(DMT_SURFACE_TANGENT, &suf->tangent[VZ], args, 0);
        break;

    case DMU_TANGENT_XYZ:
        DMU_GetValue(DMT_SURFACE_TANGENT, &suf->tangent[VX], args, 0);
        DMU_GetValue(DMT_SURFACE_TANGENT, &suf->tangent[VY], args, 1);
        DMU_GetValue(DMT_SURFACE_TANGENT, &suf->tangent[VZ], args, 2);
        break;

    case DMU_BITANGENT_X:
        DMU_GetValue(DMT_SURFACE_BITANGENT, &suf->bitangent[VX], args, 0);
        break;

    case DMU_BITANGENT_Y:
        DMU_GetValue(DMT_SURFACE_BITANGENT, &suf->bitangent[VY], args, 0);
        break;

    case DMU_BITANGENT_Z:
        DMU_GetValue(DMT_SURFACE_BITANGENT, &suf->bitangent[VZ], args, 0);
        break;

    case DMU_BITANGENT_XYZ:
        DMU_GetValue(DMT_SURFACE_BITANGENT, &suf->bitangent[VX], args, 0);
        DMU_GetValue(DMT_SURFACE_BITANGENT, &suf->bitangent[VY], args, 1);
        DMU_GetValue(DMT_SURFACE_BITANGENT, &suf->bitangent[VZ], args, 2);
        break;

    case DMU_NORMAL_X:
        DMU_GetValue(DMT_SURFACE_NORMAL, &suf->normal[VX], args, 0);
        break;

    case DMU_NORMAL_Y:
        DMU_GetValue(DMT_SURFACE_NORMAL, &suf->normal[VY], args, 0);
        break;

    case DMU_NORMAL_Z:
        DMU_GetValue(DMT_SURFACE_NORMAL, &suf->normal[VZ], args, 0);
        break;

    case DMU_NORMAL_XYZ:
        DMU_GetValue(DMT_SURFACE_NORMAL, &suf->normal[VX], args, 0);
        DMU_GetValue(DMT_SURFACE_NORMAL, &suf->normal[VY], args, 1);
        DMU_GetValue(DMT_SURFACE_NORMAL, &suf->normal[VZ], args, 2);
        break;

    case DMU_COLOR:
        DMU_GetValue(DMT_SURFACE_RGBA, &suf->rgba[CR], args, 0);
        DMU_GetValue(DMT_SURFACE_RGBA, &suf->rgba[CG], args, 1);
        DMU_GetValue(DMT_SURFACE_RGBA, &suf->rgba[CB], args, 2);
        DMU_GetValue(DMT_SURFACE_RGBA, &suf->rgba[CA], args, 2);
        break;

    case DMU_COLOR_RED:
        DMU_GetValue(DMT_SURFACE_RGBA, &suf->rgba[CR], args, 0);
        break;

    case DMU_COLOR_GREEN:
        DMU_GetValue(DMT_SURFACE_RGBA, &suf->rgba[CG], args, 0);
        break;

    case DMU_COLOR_BLUE:
        DMU_GetValue(DMT_SURFACE_RGBA, &suf->rgba[CB], args, 0);
        break;

    case DMU_ALPHA:
        DMU_GetValue(DMT_SURFACE_RGBA, &suf->rgba[CA], args, 0);
        break;

    case DMU_BLENDMODE:
        DMU_GetValue(DMT_SURFACE_BLENDMODE, &suf->blendMode, args, 0);
        break;

    case DMU_FLAGS:
        DMU_GetValue(DMT_SURFACE_FLAGS, &suf->flags, args, 0);
        break;

    default:
        String msg = String("Surface_GetProperty: Surface has no property '%s'.").arg(DMU_Str(args->prop));
        LegacyCore_FatalError(msg.toUtf8().constData());
    }

    return false; // Continue iteration.
}<|MERGE_RESOLUTION|>--- conflicted
+++ resolved
@@ -115,14 +115,9 @@
 
                     if(suf->owner->type() == DMU_PLANE)
                     {
-<<<<<<< HEAD
                         de::Uri uri = Material_Manifest(mat).composeUri();
                         ded_ptcgen_t const *def = Def_GetGenerator(reinterpret_cast<uri_s *>(&uri));
-                        P_SpawnPlaneParticleGen(def, (Plane *)suf->owner);
-=======
-                        ded_ptcgen_t const *def = App_Materials()->ptcGenDef(*mat);
                         P_SpawnPlaneParticleGen(def, suf->owner->castTo<Plane>());
->>>>>>> 8c763d4a
                     }
                 }
             }
